--- conflicted
+++ resolved
@@ -45,34 +45,6 @@
     public static final String USE_CLIENT = "use-client";
     public static final String CLIENT_CONFIG_LOCATION = "client-config-location";
 
-<<<<<<< HEAD
-    public static HazelcastInstance createInstance(Properties properties) throws ServletException {
-        final String instanceName = properties.getProperty("instance-name");
-        final String configLocation = properties.getProperty("config-location");
-        final String useClientProp = properties.getProperty("use-client");
-        final String clientConfigLocation = properties.getProperty("client-config-location");
-
-        URL configUrl = null;
-
-        if (!isEmpty(clientConfigLocation)) {
-            configUrl = getConfigURL(clientConfigLocation);
-        } else if(!isEmpty(configLocation)) {
-            configUrl = getConfigURL(configLocation);
-        }
-
-        return getInstance(configUrl, instanceName, useClientProp);
-    }
-
-    public static HazelcastInstance createInstance(FilterConfig filterConfig) throws ServletException {
-        final String instanceName = filterConfig.getInitParameter("instance-name");
-        final String configLocation = filterConfig.getInitParameter("config-location");
-        final String useClientProp = filterConfig.getInitParameter("use-client");
-        final String clientConfigLocation = filterConfig.getInitParameter("client-config-location");
-
-        URL configUrl = null;
-
-        if(!isEmpty(clientConfigLocation)) {
-=======
     public static HazelcastInstance createInstance(final FilterConfig filterConfig, final Properties properties)
             throws ServletException {
         final String instanceName = properties.getProperty(INSTANCE_NAME);
@@ -83,22 +55,12 @@
 
         URL configUrl = null;
         if (useClient && !isEmpty(clientConfigLocation)) {
->>>>>>> 04889bc9
             configUrl = getConfigURL(filterConfig, clientConfigLocation);
         } else if(!isEmpty(configLocation)) {
             configUrl = getConfigURL(filterConfig, configLocation);
         }
 
-<<<<<<< HEAD
-        return getInstance(configUrl, instanceName, useClientProp);
-    }
-
-    private static HazelcastInstance getInstance(URL configUrl, String instanceName, String useClientProp)
-            throws ServletException {
-        if(!isEmpty(useClientProp) && Boolean.parseBoolean(useClientProp)) {
-=======
         if(useClient) {
->>>>>>> 04889bc9
             logger.log(Level.WARNING,
                     "Creating HazelcastClient, make sure this node has access to an already running cluster...");
             ClientConfig clientConfig ;
@@ -122,10 +84,6 @@
         }
 
         Config config;
-<<<<<<< HEAD
-
-=======
->>>>>>> 04889bc9
         if (configUrl == null) {
             config = new XmlConfigBuilder().build();
         } else {
@@ -168,17 +126,6 @@
         return configUrl;
     }
 
-    private static URL getConfigURL(final String configLocation) {
-        URL configUrl;
-        configUrl = HazelcastInstanceLoader.class.getResource(configLocation);
-
-        if (configUrl == null) {
-            configUrl = ConfigLoader.locateConfig(configLocation);
-        }
-
-        return configUrl;
-    }
-
     private static boolean isEmpty(String s) {
         return s == null || s.trim().length() == 0;
     }
