<?xml version='1.0' encoding='UTF-8'?>
<!--
  ~ Copyright (c) 2008-2013, Hazelcast, Inc. All Rights Reserved.
  ~
  ~ Licensed under the Apache License, Version 2.0 (the "License");
  ~ you may not use this file except in compliance with the License.
  ~ You may obtain a copy of the License at
  ~
  ~ http://www.apache.org/licenses/LICENSE-2.0
  ~
  ~ Unless required by applicable law or agreed to in writing, software
  ~ distributed under the License is distributed on an "AS IS" BASIS,
  ~ WITHOUT WARRANTIES OR CONDITIONS OF ANY KIND, either express or implied.
  ~ See the License for the specific language governing permissions and
  ~ limitations under the License.
  -->

<sect1 xml:id="DataSerializable" version='5.0' xmlns='http://docbook.org/ns/docbook'
       xmlns:xsi="http://www.w3.org/2001/XMLSchema-instance"
       xsi:schemaLocation="http://docbook.org/ns/docbook http://www.docbook.org/xml/5.0/xsd/docbook.xsd">
    <title>Data Serializable</title>

    <para>
        For a faster serialization of objects, Hazelcast recommends to implement
        <literal>com.hazelcast.nio.serialization.IdentifiedDataSerializable</literal>
        which is slightly better
        version of
        <literal>com.hazelcast.nio.serialization.DataSerializable</literal>.
        <para>
            Here is an example of a class implementing
            <literal>com.hazelcast.nio.serialization.DataSerializable</literal>
            interface.
            <programlisting language="java"><![CDATA[public class Address implements com.hazelcast.nio.serialization.DataSerializable {
    private String street;
    private int zipCode;
    private String city;
    private String state;

    public Address() {}

    //getters setters..

    public void writeData(DataOutput out) throws IOException {
        out.writeUTF(street);
        out.writeInt(zipCode);
        out.writeUTF(city);
        out.writeUTF(state);
    }

    public void readData (DataInput in) throws IOException {
        street    = in.readUTF();
        zipCode = in.readInt();
        city    = in.readUTF();
        state    = in.readUTF();
    }
}
]]></programlisting>
        </para>
        Lets take a look at another example which is encapsulating a
        <literal>DataSerializable</literal>
        field.<programlisting language="java"><![CDATA[public class Employee implements com.hazelcast.nio.serialization.DataSerializable {
    private String firstName;
    private String lastName;
    private int age;
    private double salary;
    private Address address; //address itself is DataSerializable

    public Employee() {}

    //getters setters..

    public void writeData(DataOutput out) throws IOException {
        out.writeUTF(firstName);
        out.writeUTF(lastName);
        out.writeInt(age);
        out.writeDouble (salary);
        address.writeData (out);
    }

    public void readData (DataInput in) throws IOException {
        firstName = in.readUTF();
        lastName  = in.readUTF();
        age       = in.readInt();
        salary       = in.readDouble();
        address   = new Address();
        // since Address is DataSerializable let it read its own internal state
        address.readData (in);
    }
}
]]></programlisting>As you can see, since
        <literal>address</literal>
        field itself
        is<literal>DataSerializable</literal>, it is calling
        <literal>address.writeData(out)</literal>
        when writing and
        <literal>address.readData(in)</literal>
        when reading. Also note that the order of writing and reading fields should be the same.
        While Hazelcast serializes a DataSerializable it writes the className first and when de-serializes it,
        className is used to instantiate the object using reflection.


        <emphasis role="bold">IdentifiedDataSerializable</emphasis>

        To avoid the reflection and long class names
        <literal>IdentifiedDataSerializable</literal>
        can be used instead of<literal>DataSerializable</literal>. Note that
        <literal>IdentifiedDataSerializable</literal>
        extends
        <literal>DataSerializable</literal>
        and introduces two new methods.

        <itemizedlist>
            <listitem>
                int getId();
            </listitem>
            <listitem>
                int getFactoryId();
            </listitem>
        </itemizedlist>

        IdentifiedDataSerializable uses
        <literal>getId()</literal>
        instead of className and uses getFactoryId()
        to load the class given the Id.
        To complete the implementation a
        <literal>com.hazelcast.nio.serialization.DataSerializableFactory</literal>
        should also be implemented and registered into
        <literal>SerializationConfig</literal>
        which can be accessed from
        <literal>Config.getSerializationConfig()</literal>. The Factories responsibility is to return an instance of
        the right
        <literal>IdentifiedDataSerializable</literal>
        object, given the id. So far this is the most efficient
        way of Serialization that Hazelcast supports of the shelf.

<<<<<<< HEAD
=======
        </sect2>
>>>>>>> a38128fc
    </para>
</sect1><|MERGE_RESOLUTION|>--- conflicted
+++ resolved
@@ -133,9 +133,5 @@
         object, given the id. So far this is the most efficient
         way of Serialization that Hazelcast supports of the shelf.
 
-<<<<<<< HEAD
-=======
-        </sect2>
->>>>>>> a38128fc
     </para>
 </sect1>