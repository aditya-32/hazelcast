/*
 * Copyright (c) 2008-2013, Hazelcast, Inc. All Rights Reserved.
 *
 * Licensed under the Apache License, Version 2.0 (the "License");
 * you may not use this file except in compliance with the License.
 * You may obtain a copy of the License at
 *
 * http://www.apache.org/licenses/LICENSE-2.0
 *
 * Unless required by applicable law or agreed to in writing, software
 * distributed under the License is distributed on an "AS IS" BASIS,
 * WITHOUT WARRANTIES OR CONDITIONS OF ANY KIND, either express or implied.
 * See the License for the specific language governing permissions and
 * limitations under the License.
 */

package com.hazelcast.map.proxy;

import com.hazelcast.concurrent.lock.LockProxySupport;
import com.hazelcast.config.EntryListenerConfig;
import com.hazelcast.config.MapConfig;
import com.hazelcast.config.MapIndexConfig;
import com.hazelcast.config.MapStoreConfig;
import com.hazelcast.core.EntryListener;
import com.hazelcast.core.EntryView;
import com.hazelcast.core.ExecutionCallback;
import com.hazelcast.core.HazelcastInstanceAware;
import com.hazelcast.core.ICompletableFuture;
import com.hazelcast.core.IMap;
import com.hazelcast.core.Member;
import com.hazelcast.core.PartitioningStrategy;
import com.hazelcast.instance.MemberImpl;
import com.hazelcast.map.EntryEventFilter;
import com.hazelcast.map.EntryProcessor;
import com.hazelcast.map.MapEntrySet;
import com.hazelcast.map.MapInterceptor;
import com.hazelcast.map.MapKeySet;
import com.hazelcast.map.MapService;
import com.hazelcast.map.MapValueCollection;
import com.hazelcast.map.NearCache;
import com.hazelcast.map.QueryEventFilter;
import com.hazelcast.map.QueryResult;
import com.hazelcast.map.RecordStore;
import com.hazelcast.map.operation.AddIndexOperation;
import com.hazelcast.map.operation.AddInterceptorOperation;
import com.hazelcast.map.operation.BasePutOperation;
import com.hazelcast.map.operation.BaseRemoveOperation;
import com.hazelcast.map.operation.ClearOperation;
import com.hazelcast.map.operation.ContainsKeyOperation;
import com.hazelcast.map.operation.ContainsValueOperationFactory;
import com.hazelcast.map.operation.EntryOperation;
import com.hazelcast.map.operation.EvictOperation;
import com.hazelcast.map.operation.GetEntryViewOperation;
import com.hazelcast.map.operation.GetOperation;
import com.hazelcast.map.operation.KeyBasedMapOperation;
import com.hazelcast.map.operation.MapEntrySetOperation;
import com.hazelcast.map.operation.MapFlushOperation;
import com.hazelcast.map.operation.MapGetAllOperationFactory;
import com.hazelcast.map.operation.MapIsEmptyOperation;
import com.hazelcast.map.operation.MapKeySetOperation;
import com.hazelcast.map.operation.MapValuesOperation;
import com.hazelcast.map.operation.MultipleEntryOperationFactory;
import com.hazelcast.map.operation.PartitionCheckIfLoadedOperationFactory;
import com.hazelcast.map.operation.PartitionWideEntryOperationFactory;
import com.hazelcast.map.operation.PartitionWideEntryWithPredicateOperationFactory;
import com.hazelcast.map.operation.PutAllOperation;
import com.hazelcast.map.operation.PutIfAbsentOperation;
import com.hazelcast.map.operation.PutOperation;
import com.hazelcast.map.operation.PutTransientOperation;
import com.hazelcast.map.operation.QueryOperation;
import com.hazelcast.map.operation.QueryPartitionOperation;
import com.hazelcast.map.operation.RemoveIfSameOperation;
import com.hazelcast.map.operation.RemoveInterceptorOperation;
import com.hazelcast.map.operation.RemoveOperation;
import com.hazelcast.map.operation.ReplaceIfSameOperation;
import com.hazelcast.map.operation.ReplaceOperation;
import com.hazelcast.map.operation.SetOperation;
import com.hazelcast.map.operation.SizeOperationFactory;
import com.hazelcast.map.operation.TryPutOperation;
import com.hazelcast.map.operation.TryRemoveOperation;
import com.hazelcast.monitor.LocalMapStats;
import com.hazelcast.monitor.impl.LocalMapStatsImpl;
import com.hazelcast.nio.ClassLoaderUtil;
import com.hazelcast.nio.serialization.Data;
import com.hazelcast.nio.serialization.SerializationService;
import com.hazelcast.partition.InternalPartition;
import com.hazelcast.partition.InternalPartitionService;
import com.hazelcast.query.PagingPredicate;
import com.hazelcast.query.PagingPredicateAccessor;
import com.hazelcast.query.Predicate;
import com.hazelcast.query.impl.QueryResultEntry;
import com.hazelcast.spi.AbstractDistributedObject;
import com.hazelcast.spi.Callback;
import com.hazelcast.spi.DefaultObjectNamespace;
import com.hazelcast.spi.EventFilter;
import com.hazelcast.spi.ExecutionService;
import com.hazelcast.spi.InitializingObject;
import com.hazelcast.spi.InternalCompletableFuture;
import com.hazelcast.spi.InvocationBuilder;
import com.hazelcast.spi.NodeEngine;
import com.hazelcast.spi.OperationService;
import com.hazelcast.spi.impl.BinaryOperationFactory;
import com.hazelcast.util.ExceptionUtil;
import com.hazelcast.util.IterationType;
import com.hazelcast.util.QueryResultSet;
import com.hazelcast.util.SortedQueryResultSet;
import com.hazelcast.util.ThreadUtil;
import com.hazelcast.util.executor.CompletedFuture;

import java.util.AbstractMap;
import java.util.ArrayList;
import java.util.Collection;
import java.util.HashMap;
import java.util.HashSet;
import java.util.Iterator;
import java.util.LinkedList;
import java.util.List;
import java.util.Map;
import java.util.Map.Entry;
import java.util.Set;
import java.util.concurrent.Future;
import java.util.concurrent.TimeUnit;

import static com.hazelcast.map.MapService.SERVICE_NAME;

/**
 * @author enesakar 1/17/13
 */
abstract class MapProxySupport extends AbstractDistributedObject<MapService> implements InitializingObject {

    protected static final String NULL_KEY_IS_NOT_ALLOWED = "Null key is not allowed!";
    protected static final String NULL_VALUE_IS_NOT_ALLOWED = "Null value is not allowed!";

    protected final String name;
    protected final MapConfig mapConfig;
    protected final LocalMapStatsImpl localMapStats;
    protected final LockProxySupport lockSupport;
    protected final PartitioningStrategy partitionStrategy;

    protected MapProxySupport(final String name, final MapService service, NodeEngine nodeEngine) {
        super(nodeEngine, service);
        this.name = name;
        mapConfig = service.getMapContainer(name).getMapConfig();
        partitionStrategy = service.getMapContainer(name).getPartitioningStrategy();
        localMapStats = service.getLocalMapStatsImpl(name);
        lockSupport = new LockProxySupport(new DefaultObjectNamespace(MapService.SERVICE_NAME, name));
    }

    @Override
    public void initialize() {
        initializeListeners();
        initializeIndexes();
        initializeMapStoreLoad();

    }

    private void initializeMapStoreLoad() {
        MapStoreConfig mapStoreConfig = mapConfig.getMapStoreConfig();
        if (mapStoreConfig != null && mapStoreConfig.isEnabled()) {
            MapStoreConfig.InitialLoadMode initialLoadMode = mapStoreConfig.getInitialLoadMode();
            if (initialLoadMode.equals(MapStoreConfig.InitialLoadMode.EAGER)) {
                waitUntilLoaded();
            }
        }
    }

    private void initializeIndexes() {
        for (MapIndexConfig index : mapConfig.getMapIndexConfigs()) {
            if (index.getAttribute() != null) {
                addIndex(index.getAttribute(), index.isOrdered());
            }
        }
    }

    private void initializeListeners() {
        final NodeEngine nodeEngine = getNodeEngine();
        List<EntryListenerConfig> listenerConfigs = mapConfig.getEntryListenerConfigs();
        for (EntryListenerConfig listenerConfig : listenerConfigs) {
            EntryListener listener = null;
            if (listenerConfig.getImplementation() != null) {
                listener = listenerConfig.getImplementation();
            } else if (listenerConfig.getClassName() != null) {
                try {
                    listener = ClassLoaderUtil
                            .newInstance(nodeEngine.getConfigClassLoader(), listenerConfig.getClassName());
                } catch (Exception e) {
                    throw ExceptionUtil.rethrow(e);
                }
            }
            if (listener != null) {
                if (listener instanceof HazelcastInstanceAware) {
                    ((HazelcastInstanceAware) listener).setHazelcastInstance(nodeEngine.getHazelcastInstance());
                }
                if (listenerConfig.isLocal()) {
                    addLocalEntryListener(listener);
                } else {
                    addEntryListenerInternal(listener, null, listenerConfig.isIncludeValue());
                }
            }
        }
    }

    // this operation returns the object in data format except it is got from near-cache and near-cache memory format is object.
    protected Object getInternal(Data key) {
        final MapService mapService = getService();
        final boolean nearCacheEnabled = mapConfig.isNearCacheEnabled();
        if (nearCacheEnabled) {
            Object cached = mapService.getFromNearCache(name, key);
            if (cached != null) {
                if (NearCache.NULL_OBJECT.equals(cached)) {
                    cached = null;
                }
                mapService.interceptAfterGet(name, cached);
                return cached;
            }
        }
        NodeEngine nodeEngine = getNodeEngine();
        // todo action for read-backup true is not well tested.
        if (mapConfig.isReadBackupData()) {
            int backupCount = mapConfig.getTotalBackupCount();
            InternalPartitionService partitionService = mapService.getNodeEngine().getPartitionService();
            for (int i = 0; i <= backupCount; i++) {
                int partitionId = partitionService.getPartitionId(key);
                InternalPartition partition = partitionService.getPartition(partitionId);
                if (nodeEngine.getThisAddress().equals(partition.getReplicaAddress(i))) {
                    Object val = mapService.getPartitionContainer(partitionId).getRecordStore(name).get(key);
                    if (val != null) {
                        mapService.interceptAfterGet(name, val);
                        // this serialization step is needed not to expose the object, see issue 1292
                        return mapService.toData(val);
                    }
                }
            }
        }
        GetOperation operation = new GetOperation(name, key);
        Data result = (Data) invokeOperation(key, operation);
        if (nearCacheEnabled) {
            int partitionId = nodeEngine.getPartitionService().getPartitionId(key);
            if (!nodeEngine.getPartitionService().getPartitionOwner(partitionId)
                    .equals(nodeEngine.getClusterService().getThisAddress()) || mapConfig.getNearCacheConfig().isCacheLocalEntries()) {
                mapService.putNearCache(name, key, result);
                // return cached value
                // this ensures the same behavior of a get() call which had to fetch the value and any following get() calls
                // this also avoids a second deserialization if the near cache in-memory format is OBJECT
                if (result != null) {
<<<<<<< HEAD
                    // todo is intercept after get needed here?
                    return mapService.getFromNearCache(name, key);
=======
                    Object cached = mapService.getFromNearCache(name, key);
                    if (cached != null) {
                        if (NearCache.NULL_OBJECT.equals(cached)) {
                            cached = null;
                        }
                        mapService.interceptAfterGet(name, cached);
                        return cached;
                    }
>>>>>>> 7547801a
                }
            }
        }
        return result;
    }

    protected ICompletableFuture<Data> getAsyncInternal(final Data key) {
        final NodeEngine nodeEngine = getNodeEngine();
        final MapService mapService = getService();
        int partitionId = nodeEngine.getPartitionService().getPartitionId(key);
        final boolean nearCacheEnabled = mapConfig.isNearCacheEnabled();
        if (nearCacheEnabled) {
            Object cached = mapService.getFromNearCache(name, key);
            if (cached != null) {
                if (NearCache.NULL_OBJECT.equals(cached)) {
                    cached = null;
                }
                return new CompletedFuture<Data>(
                        nodeEngine.getSerializationService(),
                        cached,
                        nodeEngine.getExecutionService().getExecutor(ExecutionService.ASYNC_EXECUTOR));
            }
        }

        GetOperation operation = new GetOperation(name, key);
        try {
            final OperationService operationService = nodeEngine.getOperationService();
            final InvocationBuilder invocationBuilder = operationService.createInvocationBuilder(SERVICE_NAME, operation, partitionId).setResultDeserialized(false);
            final InternalCompletableFuture<Data> future = invocationBuilder.invoke();
            future.andThen(new ExecutionCallback<Data>() {
                @Override
                public void onResponse(Data response) {
                    if (nearCacheEnabled) {
                        int partitionId = nodeEngine.getPartitionService().getPartitionId(key);
                        if (!nodeEngine.getPartitionService().getPartitionOwner(partitionId)
                                .equals(nodeEngine.getClusterService().getThisAddress()) || mapConfig.getNearCacheConfig().isCacheLocalEntries()) {
                            mapService.putNearCache(name, key, response);
                        }
                    }
                }

                @Override
                public void onFailure(Throwable t) {
                }
            });
            return future;
        } catch (Throwable t) {
            throw ExceptionUtil.rethrow(t);
        }
    }

    protected Data putInternal(final Data key, final Data value, final long ttl, final TimeUnit timeunit) {
        PutOperation operation = new PutOperation(name, key, value, getTimeInMillis(ttl, timeunit));
        Data previousValue = (Data) invokeOperation(key, operation);
        invalidateNearCache(key);
        return previousValue;
    }

    protected boolean tryPutInternal(final Data key, final Data value, final long timeout, final TimeUnit timeunit) {
        TryPutOperation operation = new TryPutOperation(name, key, value, getTimeInMillis(timeout, timeunit));
        boolean putSuccessful = (Boolean) invokeOperation(key, operation);
        invalidateNearCache(key);
        return putSuccessful;
    }

    protected Data putIfAbsentInternal(final Data key, final Data value, final long ttl, final TimeUnit timeunit) {
        PutIfAbsentOperation operation = new PutIfAbsentOperation(name, key, value, getTimeInMillis(ttl, timeunit));
        Data previousValue = (Data) invokeOperation(key, operation);
        invalidateNearCache(key);
        return previousValue;
    }

    protected void putTransientInternal(final Data key, final Data value, final long ttl, final TimeUnit timeunit) {
        PutTransientOperation operation = new PutTransientOperation(name, key, value, getTimeInMillis(ttl, timeunit));
        invokeOperation(key, operation);
        invalidateNearCache(key);
    }

    private Object invokeOperation(Data key, KeyBasedMapOperation operation) {
        final NodeEngine nodeEngine = getNodeEngine();
        int partitionId = nodeEngine.getPartitionService().getPartitionId(key);
        operation.setThreadId(ThreadUtil.getThreadId());
        try {
            Future f;
            Object o;
            OperationService operationService = nodeEngine.getOperationService();
            if (mapConfig.isStatisticsEnabled()) {
                long time = System.currentTimeMillis();
                f = operationService
                        .createInvocationBuilder(SERVICE_NAME, operation, partitionId)
                        .setResultDeserialized(false)
                        .invoke();
                o = f.get();
                if (operation instanceof BasePutOperation)
                    localMapStats.incrementPuts(System.currentTimeMillis() - time);
                else if (operation instanceof BaseRemoveOperation)
                    localMapStats.incrementRemoves(System.currentTimeMillis() - time);
                else if (operation instanceof GetOperation)
                    localMapStats.incrementGets(System.currentTimeMillis() - time);

            } else {
                f = operationService.createInvocationBuilder(SERVICE_NAME, operation, partitionId)
                        .setResultDeserialized(false).invoke();
                o = f.get();
            }
            return o;
        } catch (Throwable t) {
            throw ExceptionUtil.rethrow(t);
        }
    }

    protected ICompletableFuture<Data> putAsyncInternal(final Data key, final Data value, final long ttl, final TimeUnit timeunit) {
        final NodeEngine nodeEngine = getNodeEngine();
        int partitionId = nodeEngine.getPartitionService().getPartitionId(key);
        PutOperation operation = new PutOperation(name, key, value, getTimeInMillis(ttl, timeunit));
        operation.setThreadId(ThreadUtil.getThreadId());
        try {
            ICompletableFuture<Data> future = nodeEngine.getOperationService().invokeOnPartition(SERVICE_NAME, operation, partitionId);
            invalidateNearCache(key);
            return future;
        } catch (Throwable t) {
            throw ExceptionUtil.rethrow(t);
        }
    }

    protected boolean replaceInternal(final Data key, final Data oldValue, final Data newValue) {
        ReplaceIfSameOperation operation = new ReplaceIfSameOperation(name, key, oldValue, newValue);
        boolean replaceSuccessful = (Boolean) invokeOperation(key, operation);
        invalidateNearCache(key);
        return replaceSuccessful;
    }

    protected Data replaceInternal(final Data key, final Data value) {
        ReplaceOperation operation = new ReplaceOperation(name, key, value);
        final Data result = (Data) invokeOperation(key, operation);
        invalidateNearCache(key);
        return result;
    }

    protected void setInternal(final Data key, final Data value, final long ttl, final TimeUnit timeunit) {
        SetOperation operation = new SetOperation(name, key, value, timeunit.toMillis(ttl));
        invokeOperation(key, operation);
        invalidateNearCache(key);
    }

    protected boolean evictInternal(final Data key) {
        EvictOperation operation = new EvictOperation(name, key, false);
        final boolean evictSuccess = (Boolean) invokeOperation(key, operation);
        invalidateNearCache(key);
        return evictSuccess;
    }

    protected Data removeInternal(Data key) {
        RemoveOperation operation = new RemoveOperation(name, key);
        Data previousValue = (Data) invokeOperation(key, operation);
        invalidateNearCache(key);
        return previousValue;
    }

    protected void deleteInternal(Data key) {
        RemoveOperation operation = new RemoveOperation(name, key);
        invokeOperation(key, operation);
        invalidateNearCache(key);
    }

    protected boolean removeInternal(final Data key, final Data value) {
        RemoveIfSameOperation operation = new RemoveIfSameOperation(name, key, value);
        boolean removed = (Boolean) invokeOperation(key, operation);
        invalidateNearCache(key);
        return removed;
    }

    protected boolean tryRemoveInternal(final Data key, final long timeout, final TimeUnit timeunit) {
        TryRemoveOperation operation = new TryRemoveOperation(name, key, getTimeInMillis(timeout, timeunit));
        boolean removed = (Boolean) invokeOperation(key, operation);
        invalidateNearCache(key);
        return removed;
    }

    protected ICompletableFuture<Data> removeAsyncInternal(final Data key) {
        final NodeEngine nodeEngine = getNodeEngine();
        int partitionId = nodeEngine.getPartitionService().getPartitionId(key);
        RemoveOperation operation = new RemoveOperation(name, key);
        operation.setThreadId(ThreadUtil.getThreadId());
        try {
            ICompletableFuture<Data> future = nodeEngine.getOperationService().invokeOnPartition(SERVICE_NAME, operation, partitionId);
            invalidateNearCache(key);
            return future;
        } catch (Throwable t) {
            throw ExceptionUtil.rethrow(t);
        }
    }

    protected boolean containsKeyInternal(Data key) {
        if (isKeyInNearCache(key)) {
            return true;
        }
        final NodeEngine nodeEngine = getNodeEngine();
        int partitionId = nodeEngine.getPartitionService().getPartitionId(key);
        ContainsKeyOperation containsKeyOperation = new ContainsKeyOperation(name, key);
        containsKeyOperation.setServiceName(SERVICE_NAME);
        try {
            Future f = nodeEngine.getOperationService().invokeOnPartition(SERVICE_NAME, containsKeyOperation,
                    partitionId);
            return (Boolean) getService().toObject(f.get());
        } catch (Throwable t) {
            throw ExceptionUtil.rethrow(t);
        }
    }

    public void waitUntilLoaded() {
        final NodeEngine nodeEngine = getNodeEngine();
        try {
            Map<Integer, Object> results = nodeEngine.getOperationService()
                    .invokeOnAllPartitions(SERVICE_NAME, new PartitionCheckIfLoadedOperationFactory(name));
            Iterator<Entry<Integer, Object>> iterator = results.entrySet().iterator();
            boolean isFinished = false;
            final Set<Integer> retrySet = new HashSet<Integer>();
            while (!isFinished) {
                while (iterator.hasNext()) {
                    final Entry<Integer, Object> entry = iterator.next();
                    if (Boolean.TRUE.equals(entry.getValue())) {
                        iterator.remove();
                    } else {
                        retrySet.add(entry.getKey());
                    }
                }
                if (retrySet.size() > 0) {
                    results = retryPartitions(retrySet);
                    iterator = results.entrySet().iterator();
                    Thread.sleep(1000);
                    retrySet.clear();
                } else {
                    isFinished = true;
                }
            }
        } catch (Throwable t) {
            throw ExceptionUtil.rethrow(t);
        }
    }

    private Map<Integer, Object> retryPartitions(Collection partitions) {
        final NodeEngine nodeEngine = getNodeEngine();
        try {
            final Map<Integer, Object> results = nodeEngine.getOperationService()
                    .invokeOnPartitions(SERVICE_NAME, new PartitionCheckIfLoadedOperationFactory(name), partitions);
            return results;
        } catch (Throwable t) {
            throw ExceptionUtil.rethrow(t);
        }

    }

    public int size() {
        final NodeEngine nodeEngine = getNodeEngine();
        try {
            Map<Integer, Object> results = nodeEngine.getOperationService()
                    .invokeOnAllPartitions(SERVICE_NAME, new SizeOperationFactory(name));
            int total = 0;
            for (Object result : results.values()) {
                Integer size = (Integer) getService().toObject(result);
                total += size;
            }
            return total;
        } catch (Throwable t) {
            throw ExceptionUtil.rethrow(t);
        }
    }

    public boolean containsValueInternal(Data dataValue) {
        final NodeEngine nodeEngine = getNodeEngine();
        try {
            Map<Integer, Object> results = nodeEngine.getOperationService()
                    .invokeOnAllPartitions(SERVICE_NAME, new ContainsValueOperationFactory(name, dataValue));
            for (Object result : results.values()) {
                Boolean contains = (Boolean) getService().toObject(result);
                if (contains)
                    return true;
            }
            return false;
        } catch (Throwable t) {
            throw ExceptionUtil.rethrow(t);
        }
    }

    public boolean isEmpty() {
        final NodeEngine nodeEngine = getNodeEngine();
        try {
            Map<Integer, Object> results = nodeEngine.getOperationService()
                    .invokeOnAllPartitions(SERVICE_NAME,
                            new BinaryOperationFactory(new MapIsEmptyOperation(name), nodeEngine));
            for (Object result : results.values()) {
                if (!(Boolean) getService().toObject(result))
                    return false;
            }
            return true;
        } catch (Throwable t) {
            throw ExceptionUtil.rethrow(t);
        }
    }

    protected Map<Object, Object> getAllObjectInternal(final Set<Data> keys) {
        final NodeEngine nodeEngine = getNodeEngine();
        final MapService mapService = getService();
        Map<Object, Object> result = new HashMap<Object, Object>();
        final boolean nearCacheEnabled = mapConfig.isNearCacheEnabled();
        if (nearCacheEnabled) {
            final Iterator<Data> iterator = keys.iterator();
            while (iterator.hasNext()) {
                Data key = iterator.next();
                Object cachedValue = mapService.getFromNearCache(name, key);
                if (cachedValue != null) {
                    if (!NearCache.NULL_OBJECT.equals(cachedValue)) {
                        result.put(mapService.toObject(key), mapService.toObject(cachedValue));
                    }
                    iterator.remove();
                }
            }
        }
        if (keys.isEmpty()) {
            return result;
        }
        Collection<Integer> partitions = getPartitionsForKeys(keys);
        Map<Integer, Object> responses;
        try {
            responses = nodeEngine.getOperationService()
                    .invokeOnPartitions(SERVICE_NAME, new MapGetAllOperationFactory(name, keys), partitions);
            for (Object response : responses.values()) {
                Set<Map.Entry<Data, Data>> entries = ((MapEntrySet) mapService.toObject(response)).getEntrySet();
                for (Entry<Data, Data> entry : entries) {
                    result.put(mapService.toObject(entry.getKey()), mapService.toObject(entry.getValue()));
                    if (nearCacheEnabled) {
                        int partitionId = nodeEngine.getPartitionService().getPartitionId(entry.getKey());
                        if (!nodeEngine.getPartitionService().getPartitionOwner(partitionId)
                                .equals(nodeEngine.getClusterService().getThisAddress()) || mapConfig.getNearCacheConfig().isCacheLocalEntries()) {
                            mapService.putNearCache(name, entry.getKey(), entry.getValue());
                        }
                    }
                }
            }
        } catch (Exception e) {
            throw ExceptionUtil.rethrow(e);
        }

        return result;
    }

    private Collection<Integer> getPartitionsForKeys(Set<Data> keys) {
        InternalPartitionService partitionService = getNodeEngine().getPartitionService();
        int partitions = partitionService.getPartitionCount();
        int capacity = Math.min(partitions, keys.size()); //todo: is there better way to estimate size?
        Set<Integer> partitionIds = new HashSet<Integer>(capacity);

        Iterator<Data> iterator = keys.iterator();
        while (iterator.hasNext() && partitionIds.size() < partitions) {
            Data key = iterator.next();
            partitionIds.add(partitionService.getPartitionId(key));
        }
        return partitionIds;
    }

    protected void putAllInternal(final Map<? extends Object, ? extends Object> entries) {
        final NodeEngine nodeEngine = getNodeEngine();
        final MapService mapService = getService();
        int factor = 3;
        InternalPartitionService partitionService = nodeEngine.getPartitionService();
        OperationService operationService = nodeEngine.getOperationService();
        int partitionCount = partitionService.getPartitionCount();
        boolean tooManyEntries = entries.size() > (partitionCount * factor);
        try {
            if (tooManyEntries) {
                List<Future> futures = new LinkedList<Future>();
                Map<Integer, MapEntrySet> entryMap = new HashMap<Integer, MapEntrySet>(nodeEngine.getPartitionService().getPartitionCount());
                for (Entry entry : entries.entrySet()) {
                    if (entry.getKey() == null) {
                        throw new NullPointerException(NULL_KEY_IS_NOT_ALLOWED);
                    }
                    if (entry.getValue() == null) {
                        throw new NullPointerException(NULL_VALUE_IS_NOT_ALLOWED);
                    }
                    int partitionId = partitionService.getPartitionId(entry.getKey());
                    if (!entryMap.containsKey(partitionId)) {
                        entryMap.put(partitionId, new MapEntrySet());
                    }
                    entryMap.get(partitionId).add(new AbstractMap.SimpleImmutableEntry<Data, Data>(mapService.toData(
                            entry.getKey(),
                            partitionStrategy),
                            mapService
                                    .toData(entry.getValue())
                    ));
                }

                for (final Map.Entry<Integer, MapEntrySet> entry : entryMap.entrySet()) {
                    final Integer partitionId = entry.getKey();
                    final PutAllOperation op = new PutAllOperation(name, entry.getValue());
                    op.setPartitionId(partitionId);
                    futures.add(operationService.invokeOnPartition(SERVICE_NAME, op, partitionId));
                }

                for (Future future : futures) {
                    future.get();
                }

            } else {
                for (Entry entry : entries.entrySet()) {
                    if (entry.getKey() == null) {
                        throw new NullPointerException(NULL_KEY_IS_NOT_ALLOWED);
                    }
                    if (entry.getValue() == null) {
                        throw new NullPointerException(NULL_VALUE_IS_NOT_ALLOWED);
                    }
                    putInternal(mapService.toData(entry.getKey(), partitionStrategy),
                            mapService.toData(entry.getValue()),
                            -1,
                            TimeUnit.SECONDS);
                }
            }
        } catch (Exception e) {
            throw ExceptionUtil.rethrow(e);
        }
    }

    protected Set<Data> keySetInternal() {
        final NodeEngine nodeEngine = getNodeEngine();
        try {
            // todo you can optimize keyset by taking keys without lock then re-fetch missing ones. see localKeySet
            Map<Integer, Object> results = nodeEngine.getOperationService()
                    .invokeOnAllPartitions(SERVICE_NAME,
                            new BinaryOperationFactory(new MapKeySetOperation(name), nodeEngine));
            Set<Data> keySet = new HashSet<Data>();
            for (Object result : results.values()) {
                Set keys = ((MapKeySet) getService().toObject(result)).getKeySet();
                keySet.addAll(keys);
            }
            return keySet;
        } catch (Throwable t) {
            throw ExceptionUtil.rethrow(t);
        }
    }

    protected Set<Data> localKeySetInternal() {
        final NodeEngine nodeEngine = getNodeEngine();
        final MapService mapService = getService();
        Set<Data> keySet = new HashSet<Data>();
        try {
            List<Integer> memberPartitions =
                    nodeEngine.getPartitionService().getMemberPartitions(nodeEngine.getThisAddress());
            for (Integer memberPartition : memberPartitions) {
                RecordStore recordStore = mapService.getRecordStore(memberPartition, name);
                keySet.addAll(recordStore.getReadonlyRecordMap().keySet());
            }
            return keySet;
        } catch (Throwable t) {
            throw ExceptionUtil.rethrow(t);
        }
    }

    public void flush() {
        final NodeEngine nodeEngine = getNodeEngine();
        try {
            // todo add a feature to mancenter to sync cache to db completely
            nodeEngine.getOperationService()
                    .invokeOnAllPartitions(SERVICE_NAME,
                            new BinaryOperationFactory(new MapFlushOperation(name), nodeEngine));
        } catch (Throwable t) {
            throw ExceptionUtil.rethrow(t);
        }
    }

    protected Collection<Data> valuesInternal() {
        final NodeEngine nodeEngine = getNodeEngine();
        try {
            Map<Integer, Object> results = nodeEngine.getOperationService()
                    .invokeOnAllPartitions(SERVICE_NAME,
                            new BinaryOperationFactory(new MapValuesOperation(name), nodeEngine));
            List<Data> values = new ArrayList<Data>();
            for (Object result : results.values()) {
                values.addAll(((MapValueCollection) getService().toObject(result)).getValues());
            }
            return values;
        } catch (Throwable t) {
            throw ExceptionUtil.rethrow(t);
        }
    }

    public void clearInternal() {
        final String mapName = name;
        final NodeEngine nodeEngine = getNodeEngine();
        try {
            ClearOperation clearOperation = new ClearOperation(mapName);
            clearOperation.setServiceName(SERVICE_NAME);
            nodeEngine.getOperationService()
                    .invokeOnAllPartitions(SERVICE_NAME, new BinaryOperationFactory(clearOperation, nodeEngine));

        } catch (Throwable t) {
            throw ExceptionUtil.rethrow(t);
        }
    }

    public String addMapInterceptorInternal(MapInterceptor interceptor) {
        final NodeEngine nodeEngine = getNodeEngine();
        final MapService mapService = getService();
        if (interceptor instanceof HazelcastInstanceAware) {
            ((HazelcastInstanceAware) interceptor).setHazelcastInstance(nodeEngine.getHazelcastInstance());
        }
        String id = mapService.addInterceptor(name, interceptor);
        Collection<MemberImpl> members = nodeEngine.getClusterService().getMemberList();
        for (MemberImpl member : members) {
            try {
                if (member.localMember())
                    continue;
                Future f = nodeEngine.getOperationService()
                        .invokeOnTarget(SERVICE_NAME, new AddInterceptorOperation(id, interceptor, name),
                                member.getAddress());
                f.get();
            } catch (Throwable t) {
                throw ExceptionUtil.rethrow(t);
            }
        }
        return id;
    }

    public void removeMapInterceptorInternal(String id) {
        final NodeEngine nodeEngine = getNodeEngine();
        final MapService mapService = getService();
        mapService.removeInterceptor(name, id);
        Collection<MemberImpl> members = nodeEngine.getClusterService().getMemberList();
        for (Member member : members) {
            try {
                if (member.localMember())
                    continue;
                MemberImpl memberImpl = (MemberImpl) member;
                Future f = nodeEngine.getOperationService()
                        .invokeOnTarget(SERVICE_NAME, new RemoveInterceptorOperation(name, id), memberImpl.getAddress());
                f.get();
            } catch (Throwable t) {
                throw ExceptionUtil.rethrow(t);
            }
        }
    }

    public String addLocalEntryListener(final EntryListener listener) {
        final MapService mapService = getService();
        return mapService.addLocalEventListener(listener, name);
    }

    public String addLocalEntryListenerInternal(EntryListener listener, Predicate predicate, final Data key, boolean includeValue) {
        final MapService mapService = getService();
        EventFilter eventFilter = new QueryEventFilter(includeValue, key, predicate);
        return mapService.addLocalEventListener(listener, eventFilter, name);
    }

    protected String addEntryListenerInternal(
            final EntryListener listener, final Data key, final boolean includeValue) {
        EventFilter eventFilter = new EntryEventFilter(includeValue, key);
        final MapService mapService = getService();
        return mapService.addEventListener(listener, eventFilter, name);
    }

    protected String addEntryListenerInternal(
            EntryListener listener, Predicate predicate, final Data key, final boolean includeValue) {
        EventFilter eventFilter = new QueryEventFilter(includeValue, key, predicate);
        final MapService mapService = getService();
        return mapService.addEventListener(listener, eventFilter, name);
    }

    protected boolean removeEntryListenerInternal(String id) {
        final MapService mapService = getService();
        return mapService.removeEventListener(name, id);
    }

    protected EntryView getEntryViewInternal(final Data key) {
        final NodeEngine nodeEngine = getNodeEngine();
        int partitionId = nodeEngine.getPartitionService().getPartitionId(key);
        GetEntryViewOperation getEntryViewOperation = new GetEntryViewOperation(name, key);
        getEntryViewOperation.setServiceName(SERVICE_NAME);
        try {
            Future f = nodeEngine.getOperationService().invokeOnPartition(SERVICE_NAME, getEntryViewOperation, partitionId);
            Object o = getService().toObject(f.get());
            return (EntryView) o;
        } catch (Throwable t) {
            throw new RuntimeException(t);
        }
    }

    protected Set<Entry<Data, Data>> entrySetInternal() {
        final NodeEngine nodeEngine = getNodeEngine();
        try {
            Map<Integer, Object> results = nodeEngine.getOperationService()
                    .invokeOnAllPartitions(SERVICE_NAME,
                            new BinaryOperationFactory(new MapEntrySetOperation(name), nodeEngine));
            Set<Entry<Data, Data>> entrySet = new HashSet<Entry<Data, Data>>();
            for (Object result : results.values()) {
                Set entries = ((MapEntrySet) getService().toObject(result)).getEntrySet();
                if (entries != null)
                    entrySet.addAll(entries);
            }
            return entrySet;
        } catch (Throwable t) {
            throw ExceptionUtil.rethrow(t);
        }
    }

    public Data executeOnKeyInternal(Data key, EntryProcessor entryProcessor) {
        final NodeEngine nodeEngine = getNodeEngine();
        int partitionId = nodeEngine.getPartitionService().getPartitionId(key);
        EntryOperation operation = new EntryOperation(name, key, entryProcessor);
        operation.setThreadId(ThreadUtil.getThreadId());
        try {
            Future future = nodeEngine.getOperationService()
                    .createInvocationBuilder(SERVICE_NAME, operation, partitionId)
                    .setResultDeserialized(false)
                    .invoke();
            final Data data = (Data) future.get();
            invalidateNearCache(key);
            return data;
        } catch (Throwable t) {
            throw ExceptionUtil.rethrow(t);
        }
    }

    public Map executeOnKeysInternal(Set<Data> keys, EntryProcessor entryProcessor) {
        Map result = new HashMap();
        final NodeEngine nodeEngine = getNodeEngine();
        final Collection<Integer> partitionsForKeys = getPartitionsForKeys(keys);
        try {
            MultipleEntryOperationFactory operationFactory = new MultipleEntryOperationFactory(name, keys, entryProcessor);
            Map<Integer, Object> results = nodeEngine.getOperationService()
                    .invokeOnPartitions(SERVICE_NAME, operationFactory, partitionsForKeys);
            for (Object o : results.values()) {
                if (o != null) {
                    final MapService service = getService();
                    final MapEntrySet mapEntrySet = (MapEntrySet) o;
                    for (Entry<Data, Data> entry : mapEntrySet.getEntrySet()) {
                        result.put(service.toObject(entry.getKey()), service.toObject(entry.getValue()));
                    }
                }
            }
            invalidateNearCache(keys);
        } catch (Throwable t) {
            throw ExceptionUtil.rethrow(t);
        }
        return result;
    }

    public ICompletableFuture executeOnKeyInternal(Data key, EntryProcessor entryProcessor, ExecutionCallback callback) {
        final NodeEngine nodeEngine = getNodeEngine();
        int partitionId = nodeEngine.getPartitionService().getPartitionId(key);
        EntryOperation operation = new EntryOperation(name, key, entryProcessor);
        operation.setThreadId(ThreadUtil.getThreadId());
        try {
            if (callback == null) {
                return nodeEngine.getOperationService().invokeOnPartition(SERVICE_NAME, operation, partitionId);
            } else {
                ICompletableFuture future = nodeEngine.getOperationService()
                        .createInvocationBuilder(SERVICE_NAME, operation, partitionId)
                        .setCallback(new MapExecutionCallbackAdapter(callback))
                        .invoke();
                invalidateNearCache(key);
                return future;
            }
        } catch (Throwable t) {
            throw ExceptionUtil.rethrow(t);
        }
    }

    /**
     * {@link IMap#executeOnEntries(EntryProcessor)}
     */
    public Map executeOnEntries(EntryProcessor entryProcessor) {
        Map result = new HashMap();
        try {
            NodeEngine nodeEngine = getNodeEngine();
            Map<Integer, Object> results = nodeEngine.getOperationService()
                    .invokeOnAllPartitions(SERVICE_NAME, new PartitionWideEntryOperationFactory(name, entryProcessor));
            for (Object o : results.values()) {
                if (o != null) {
                    final MapService service = getService();
                    final MapEntrySet mapEntrySet = (MapEntrySet) o;
                    for (Entry<Data, Data> entry : mapEntrySet.getEntrySet()) {
                        final Data key = entry.getKey();
                        result.put(service.toObject(entry.getKey()), service.toObject(entry.getValue()));
                        invalidateNearCache(key);
                    }
                }
            }
        } catch (Throwable t) {
            throw ExceptionUtil.rethrow(t);
        }
        return result;
    }

    /**
     * {@link IMap#executeOnEntries(EntryProcessor, Predicate)}
     */
    public Map executeOnEntries(EntryProcessor entryProcessor, Predicate predicate) {
        Map result = new HashMap();
        try {
            NodeEngine nodeEngine = getNodeEngine();
            Map<Integer, Object> results = nodeEngine.getOperationService()
                    .invokeOnAllPartitions(SERVICE_NAME,
                            new PartitionWideEntryWithPredicateOperationFactory(name,
                                    entryProcessor,
                                    predicate)
                    );
            for (Object o : results.values()) {
                if (o != null) {
                    final MapService service = getService();
                    final MapEntrySet mapEntrySet = (MapEntrySet) o;
                    for (Entry<Data, Data> entry : mapEntrySet.getEntrySet()) {
                        final Data key = entry.getKey();
                        result.put(service.toObject(key), service.toObject(entry.getValue()));
                        invalidateNearCache(key);
                    }
                }
            }
        } catch (Throwable t) {
            throw ExceptionUtil.rethrow(t);
        }
        return result;
    }

    protected Set queryLocal(final Predicate predicate, final IterationType iterationType, final boolean dataResult) {
        final NodeEngine nodeEngine = getNodeEngine();
        OperationService operationService = nodeEngine.getOperationService();
        final SerializationService ss = nodeEngine.getSerializationService();
        List<Integer> partitionIds = nodeEngine.getPartitionService().getMemberPartitions(nodeEngine.getThisAddress());
        PagingPredicate pagingPredicate = null;
        if (predicate instanceof PagingPredicate) {
            pagingPredicate = (PagingPredicate) predicate;
            pagingPredicate.setIterationType(iterationType);
            if (pagingPredicate.getPage() > 0 && pagingPredicate.getAnchor() == null) {
                pagingPredicate.previousPage();
                query(pagingPredicate, iterationType, dataResult);
                pagingPredicate.nextPage();
            }
        }
        Set result;
        if (pagingPredicate == null) {
            result = new QueryResultSet(ss, iterationType, dataResult);
        } else {
            result = new SortedQueryResultSet(pagingPredicate.getComparator(), iterationType, pagingPredicate.getPageSize());
        }

        List<Integer> returnedPartitionIds = new ArrayList<Integer>();
        try {
            Future future = operationService
                    .invokeOnTarget(SERVICE_NAME,
                            new QueryOperation(name, predicate),
                            nodeEngine.getThisAddress());
            QueryResult queryResult = (QueryResult) future.get();
            if (queryResult != null) {
                returnedPartitionIds = queryResult.getPartitionIds();
                if (pagingPredicate == null) {
                    result.addAll(queryResult.getResult());
                } else {
                    for (QueryResultEntry queryResultEntry : queryResult.getResult()) {
                        Object key = ss.toObject(queryResultEntry.getKeyData());
                        Object value = ss.toObject(queryResultEntry.getValueData());
                        result.add(new AbstractMap.SimpleImmutableEntry(key, value));
                    }
                }
            }

            if (returnedPartitionIds.size() == partitionIds.size()) {
                if (pagingPredicate != null) {
                    PagingPredicateAccessor.setPagingPredicateAnchor(pagingPredicate, ((SortedQueryResultSet) result).last());
                }
                return result;
            }
            List<Integer> missingList = new ArrayList<Integer>();
            for (Integer partitionId : partitionIds) {
                if (!returnedPartitionIds.contains(partitionId))
                    missingList.add(partitionId);
            }
            List<Future> futures = new ArrayList<Future>(missingList.size());
            for (Integer pid : missingList) {
                QueryPartitionOperation queryPartitionOperation = new QueryPartitionOperation(name, predicate);
                queryPartitionOperation.setPartitionId(pid);
                try {
                    Future f =
                            operationService.invokeOnPartition(SERVICE_NAME, queryPartitionOperation, pid);
                    futures.add(f);
                } catch (Throwable t) {
                    throw ExceptionUtil.rethrow(t);
                }
            }
            for (Future f : futures) {
                QueryResult qResult = (QueryResult) f.get();
                if (pagingPredicate == null) {
                    result.addAll(qResult.getResult());
                } else {
                    for (QueryResultEntry queryResultEntry : qResult.getResult()) {
                        Object key = ss.toObject(queryResultEntry.getKeyData());
                        Object value = ss.toObject(queryResultEntry.getValueData());
                        result.add(new AbstractMap.SimpleImmutableEntry(key, value));
                    }
                }
            }
        } catch (Throwable t) {
            throw ExceptionUtil.rethrow(t);
        }
        return result;
    }


    protected Set query(final Predicate predicate, final IterationType iterationType, final boolean dataResult) {

        final NodeEngine nodeEngine = getNodeEngine();
        OperationService operationService = nodeEngine.getOperationService();
        final SerializationService ss = nodeEngine.getSerializationService();
        Collection<MemberImpl> members = nodeEngine.getClusterService().getMemberList();
        int partitionCount = nodeEngine.getPartitionService().getPartitionCount();
        Set<Integer> plist = new HashSet<Integer>(partitionCount);
        PagingPredicate pagingPredicate = null;
        if (predicate instanceof PagingPredicate) {
            pagingPredicate = (PagingPredicate) predicate;
            pagingPredicate.setIterationType(iterationType);
            if (pagingPredicate.getPage() > 0 && pagingPredicate.getAnchor() == null) {
                pagingPredicate.previousPage();
                query(pagingPredicate, iterationType, dataResult);
                pagingPredicate.nextPage();
            }
        }
        Set result;
        if (pagingPredicate == null) {
            result = new QueryResultSet(ss, iterationType, dataResult);
        } else {
            result = new SortedQueryResultSet(pagingPredicate.getComparator(), iterationType, pagingPredicate.getPageSize());
        }
        List<Integer> missingList = new ArrayList<Integer>();
        try {
            List<Future> flist = new ArrayList<Future>();
            for (MemberImpl member : members) {
                Future future = operationService
                        .invokeOnTarget(SERVICE_NAME, new QueryOperation(name, predicate), member.getAddress());
                flist.add(future);
            }
            for (Future future : flist) {
                QueryResult queryResult = (QueryResult) future.get();
                if (queryResult != null) {
                    final List<Integer> partitionIds = queryResult.getPartitionIds();
                    if (partitionIds != null) {
                        plist.addAll(partitionIds);
                        if (pagingPredicate == null) {
                            result.addAll(queryResult.getResult());
                        } else {
                            for (QueryResultEntry queryResultEntry : queryResult.getResult()) {
                                Object key = ss.toObject(queryResultEntry.getKeyData());
                                Object value = ss.toObject(queryResultEntry.getValueData());
                                result.add(new AbstractMap.SimpleImmutableEntry(key, value));
                            }
                        }
                    }
                }
            }
            if (plist.size() == partitionCount) {
                if (pagingPredicate != null) {
                    PagingPredicateAccessor.setPagingPredicateAnchor(pagingPredicate, ((SortedQueryResultSet) result).last());
                }
                return result;
            }
            for (int i = 0; i < partitionCount; i++) {
                if (!plist.contains(i)) {
                    missingList.add(i);
                }
            }
        } catch (Throwable t) {
            missingList.clear();
            for (int i = 0; i < partitionCount; i++) {
                if (!plist.contains(i)) {
                    missingList.add(i);
                }
            }
        }

        try {
            List<Future> futures = new ArrayList<Future>(missingList.size());
            for (Integer pid : missingList) {
                QueryPartitionOperation queryPartitionOperation = new QueryPartitionOperation(name, predicate);
                queryPartitionOperation.setPartitionId(pid);
                try {
                    Future f =
                            operationService.invokeOnPartition(SERVICE_NAME, queryPartitionOperation, pid);
                    futures.add(f);
                } catch (Throwable t) {
                    throw ExceptionUtil.rethrow(t);
                }
            }
            for (Future future : futures) {
                QueryResult queryResult = (QueryResult) future.get();
                if (pagingPredicate == null) {
                    result.addAll(queryResult.getResult());
                } else {
                    for (QueryResultEntry queryResultEntry : queryResult.getResult()) {
                        Object key = ss.toObject(queryResultEntry.getKeyData());
                        Object value = ss.toObject(queryResultEntry.getValueData());
                        result.add(new AbstractMap.SimpleImmutableEntry(key, value));
                    }
                }
            }
        } catch (Throwable t) {
            throw ExceptionUtil.rethrow(t);
        }
        if (pagingPredicate != null) {
            PagingPredicateAccessor.setPagingPredicateAnchor(pagingPredicate, ((SortedQueryResultSet) result).last());
        }
        return result;
    }

    public void addIndex(final String attribute, final boolean ordered) {
        final NodeEngine nodeEngine = getNodeEngine();
        if (attribute == null) throw new IllegalArgumentException("Attribute name cannot be null");
        try {
            AddIndexOperation addIndexOperation = new AddIndexOperation(name, attribute, ordered);
            nodeEngine.getOperationService()
                    .invokeOnAllPartitions(SERVICE_NAME, new BinaryOperationFactory(addIndexOperation, nodeEngine));
        } catch (Throwable t) {
            throw ExceptionUtil.rethrow(t);
        }
    }

    public LocalMapStats getLocalMapStats() {
        return getService().createLocalMapStats(name);
    }

    private boolean isKeyInNearCache(Data key) {
        final MapService mapService = getService();
        final boolean nearCacheEnabled = mapConfig.isNearCacheEnabled();
        if (nearCacheEnabled) {
            Object cached = mapService.getFromNearCache(name, key);
            if (cached != null && !cached.equals(NearCache.NULL_OBJECT)) {
                return true;
            }
        }
        return false;
    }

    private void invalidateNearCache(Data key) {
        if (key == null) {
            return;
        }
        getService().invalidateNearCache(name, key);
    }

    private void invalidateNearCache(Set<Data> keys) {
        if (keys == null || keys.isEmpty()) {
            return;
        }
        getService().invalidateNearCache(name, keys);
    }

    protected long getTimeInMillis(final long time, final TimeUnit timeunit) {
        return timeunit != null ? timeunit.toMillis(time) : time;
    }

    public final String getName() {
        return name;
    }

    public final String getServiceName() {
        return SERVICE_NAME;
    }

    private class MapExecutionCallbackAdapter implements Callback {

        private final ExecutionCallback executionCallback;

        public MapExecutionCallbackAdapter(ExecutionCallback executionCallback) {
            this.executionCallback = executionCallback;
        }

        @Override
        public void notify(Object response) {
            if (response instanceof Throwable) {
                executionCallback.onFailure((Throwable) response);
            } else {
                executionCallback.onResponse(getService().toObject(response));
            }
        }

    }

}
<|MERGE_RESOLUTION|>--- conflicted
+++ resolved
@@ -243,10 +243,6 @@
                 // this ensures the same behavior of a get() call which had to fetch the value and any following get() calls
                 // this also avoids a second deserialization if the near cache in-memory format is OBJECT
                 if (result != null) {
-<<<<<<< HEAD
-                    // todo is intercept after get needed here?
-                    return mapService.getFromNearCache(name, key);
-=======
                     Object cached = mapService.getFromNearCache(name, key);
                     if (cached != null) {
                         if (NearCache.NULL_OBJECT.equals(cached)) {
@@ -255,7 +251,6 @@
                         mapService.interceptAfterGet(name, cached);
                         return cached;
                     }
->>>>>>> 7547801a
                 }
             }
         }
