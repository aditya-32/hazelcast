/*
 * Copyright (c) 2008-2013, Hazelcast, Inc. All Rights Reserved.
 *
 * Licensed under the Apache License, Version 2.0 (the "License");
 * you may not use this file except in compliance with the License.
 * You may obtain a copy of the License at
 *
 * http://www.apache.org/licenses/LICENSE-2.0
 *
 * Unless required by applicable law or agreed to in writing, software
 * distributed under the License is distributed on an "AS IS" BASIS,
 * WITHOUT WARRANTIES OR CONDITIONS OF ANY KIND, either express or implied.
 * See the License for the specific language governing permissions and
 * limitations under the License.
 */

package com.hazelcast.map;

import com.hazelcast.concurrent.lock.LockStore;
import com.hazelcast.concurrent.lock.SharedLockService;
import com.hazelcast.core.EntryView;
import com.hazelcast.map.merge.MapMergePolicy;
import com.hazelcast.nio.serialization.Data;
import com.hazelcast.nio.serialization.SerializationService;
import com.hazelcast.query.Predicate;
import com.hazelcast.query.impl.IndexService;
import com.hazelcast.query.impl.QueryEntry;
import com.hazelcast.query.impl.QueryResultEntryImpl;
import com.hazelcast.query.impl.QueryableEntry;
import com.hazelcast.spi.DefaultObjectNamespace;
import com.hazelcast.util.ExceptionUtil;
import com.hazelcast.util.scheduler.EntryTaskScheduler;

import java.util.*;
import java.util.concurrent.ConcurrentHashMap;
import java.util.concurrent.ConcurrentMap;

public class PartitionRecordStore implements RecordStore {
    final String name;
    final PartitionContainer partitionContainer;
    final ConcurrentMap<Data, Record> records = new ConcurrentHashMap<Data, Record>(1000);
    final Set<Data> toBeRemovedKeys = new HashSet<Data>();
    final MapContainer mapContainer;
    final MapService mapService;
    final LockStore lockStore;

    public PartitionRecordStore(String name, PartitionContainer partitionContainer) {
        this.name = name;
        this.partitionContainer = partitionContainer;
        this.mapService = partitionContainer.getMapService();
        this.mapContainer = mapService.getMapContainer(name);
        final SharedLockService lockService = mapService.getNodeEngine().getSharedService(SharedLockService.SERVICE_NAME);
        this.lockStore = lockService == null ? null :
                lockService.createLockStore(partitionContainer.partitionId, new DefaultObjectNamespace(MapService.SERVICE_NAME, name));
    }

    public void flush() {
        Set<Data> keys = new HashSet<Data>();
        for (Record record : records.values()) {
            keys.add(record.getKey());
        }
        EntryTaskScheduler writeScheduler = mapContainer.getMapStoreWriteScheduler();
        if (writeScheduler != null) {
            Set<Data> processedKeys = writeScheduler.flush(keys);
            for (Data key : processedKeys) {
                records.get(key).onStore();
            }
        }
        EntryTaskScheduler deleteScheduler = mapContainer.getMapStoreDeleteScheduler();
        if (deleteScheduler != null) {
            deleteScheduler.flush(toBeRemovedKeys);
            toBeRemovedKeys.clear();
        }
    }

    private void flush(Data key) {
        EntryTaskScheduler writeScheduler = mapContainer.getMapStoreWriteScheduler();
        Set<Data> keys = new HashSet<Data>();
        keys.add(key);
        if (writeScheduler != null) {
            Set<Data> processedKeys = writeScheduler.flush(keys);
            for (Data pkey : processedKeys) {
                records.get(pkey).onStore();
            }
        }
        EntryTaskScheduler deleteScheduler = mapContainer.getMapStoreDeleteScheduler();
        if (deleteScheduler != null) {
            if (toBeRemovedKeys.contains(key)) {
                deleteScheduler.flush(keys);
                toBeRemovedKeys.remove(key);
            }
        }
    }

    public MapContainer getMapContainer() {
        return mapContainer;
    }

    public Map<Data, Record> getRecords() {
        return records;
    }

    void clear() {
        final SharedLockService lockService = mapService.getNodeEngine().getSharedService(SharedLockService.SERVICE_NAME);
        if (lockService != null) {
            lockService.clearLockStore(partitionContainer.partitionId, new DefaultObjectNamespace(MapService.SERVICE_NAME, name));
        }
        records.clear();
    }

    public int size() {
        return records.size();
    }

    public boolean containsValue(Object value) {
        for (Record record : records.values()) {
            Object testValue;
            if (record instanceof DataRecord) {
                testValue = mapService.toData(value);
            } else {
                testValue = mapService.toObject(value);
            }

            if (record.getValue().equals(testValue))
                return true;
        }
        return false;
    }

    public boolean lock(Data key, String caller, int threadId, long ttl) {
        return lockStore != null && lockStore.lock(key, caller, threadId, ttl);
    }

    public boolean txnLock(Data key, String caller, int threadId, long ttl) {
        return lockStore != null && lockStore.txnLock(key, caller, threadId, ttl);
    }

    public boolean extendLock(Data key, String caller, int threadId, long ttl) {
        return lockStore != null && lockStore.extendTTL(key, caller, threadId, ttl);
    }

    public boolean unlock(Data key, String caller, int threadId) {
        return lockStore != null && lockStore.unlock(key, caller, threadId);
    }

    public boolean forceUnlock(Data dataKey) {
        return lockStore != null && lockStore.forceUnlock(dataKey);
    }

    @Override
    public QueryResult query(Predicate predicate) {
        QueryResult result = new QueryResult();
        SerializationService serializationService = mapService.getNodeEngine().getSerializationService();
        for (Record record : records.values()) {
            Data key = record.getKey();
            QueryEntry queryEntry = new QueryEntry(serializationService, key, key, record.getValue());
            if (predicate.apply(queryEntry)) {
                result.add(new QueryResultEntryImpl(key, key, queryEntry.getValueData()));
            }
        }
        return result;
    }

    public boolean isLocked(Data dataKey) {
        return lockStore != null && lockStore.isLocked(dataKey);
    }

    public boolean isLockedBy(Data key, String caller, int threadId) {
        return lockStore != null && lockStore.isLockedBy(key, caller, threadId);
    }

    public boolean canAcquireLock(Data key, String caller, int threadId) {
        return lockStore == null || lockStore.canAcquireLock(key, caller, threadId);
    }

    public boolean canRun(LockAwareOperation lockAwareOperation) {
        return lockStore == null || lockStore.canAcquireLock(lockAwareOperation.getKey(),
                lockAwareOperation.getCallerUuid(), lockAwareOperation.getThreadId());
    }

    public Object tryRemove(Data dataKey) {
        Record record = records.get(dataKey);
        boolean removed = false;
        boolean evicted = false;
        Object oldValue = null;
        if (record == null) {
            // already removed from map by eviction but still need to delete it
            if (mapContainer.getStore() != null && mapContainer.getStore().load(mapService.toObject(dataKey)) != null) {
                mapStoreDelete(record, dataKey);
            }
        } else {
            accessRecord(record);
            mapService.interceptRemove(name, record.getValue());
            mapStoreDelete(record, dataKey);
            Record removedRecord = records.remove(dataKey);
            oldValue = removedRecord.getValue();
            removed = true;
        }

        return oldValue;
    }

    public Set<Map.Entry<Data, Object>> entrySetObject() {
        Map<Data, Object> temp = new HashMap<Data, Object>(records.size());
        for (Data key : records.keySet()) {
            temp.put(key, mapService.toObject(records.get(key).getValue()));
        }
        return temp.entrySet();
    }

    public Set<Map.Entry<Data, Data>> entrySetData() {
        Map<Data, Data> temp = new HashMap<Data, Data>(records.size());
        for (Data key : records.keySet()) {
            temp.put(key, mapService.toData(records.get(key).getValue()));
        }
        return temp.entrySet();
    }

    public Map.Entry<Data, Data> getMapEntryData(Data dataKey) {
        Record record = records.get(dataKey);
        return new AbstractMap.SimpleImmutableEntry<Data, Data>(dataKey, mapService.toData(record.getValue()));
    }

    public Map.Entry<Data, Object> getMapEntryObject(Data dataKey) {
        Record record = records.get(dataKey);
        return new AbstractMap.SimpleImmutableEntry<Data, Object>(dataKey, mapService.toObject(record.getValue()));
    }

    public Set<Data> keySet() {
        Set<Data> keySet = new HashSet<Data>(records.size());
        for (Data data : records.keySet()) {
            keySet.add(data);
        }
        return keySet;
    }

    public Collection<Object> valuesObject() {
        Collection<Object> values = new ArrayList<Object>(records.size());
        for (Record record : records.values()) {
            values.add(mapService.toObject(record.getValue()));
        }
        return values;
    }

    public Collection<Data> valuesData() {
        Collection<Data> values = new ArrayList<Data>(records.size());
        for (Record record : records.values()) {
            values.add(mapService.toData(record.getValue()));
        }
        return values;
    }

    public void removeAll() {
        final Collection<Data> locks = lockStore != null ? lockStore.getLockedKeys() : Collections.<Data>emptySet();
        final ConcurrentMap<Data, Record> temp = new ConcurrentHashMap<Data, Record>(locks.size());
//        keys with locks will be re-inserted
        for (Data key : locks) {
            Record record = records.get(key);
            if (record != null) {
                temp.put(key, record);
            }
        }
        records.clear();
        records.putAll(temp);
    }

    public void reset() {
        records.clear();
    }


    public Object remove(Data dataKey) {
        Record record = records.get(dataKey);
        Object oldValue = null;
        if (record == null) {
            if (mapContainer.getStore() != null) {
                oldValue = mapContainer.getStore().load(mapService.toObject(dataKey));
                if (oldValue != null) {
                    mapStoreDelete(record, dataKey);
                }
            }
        } else {
            oldValue = record.getValue();
            oldValue = mapService.interceptRemove(name, oldValue);
            if (oldValue != null) {
                mapStoreDelete(record, dataKey);
            }
            records.remove(dataKey);
        }
        return oldValue;
    }

    public void delete(Data dataKey) {
        Record record = records.get(dataKey);
        Object oldValue = null;
        if (record == null) {
            if (mapContainer.getStore() != null) {
                oldValue = mapContainer.getStore().load(mapService.toObject(dataKey));
                if (oldValue != null) {
                    mapStoreDelete(record, dataKey);
                }
            }
        } else {
            oldValue = record.getValue();
            oldValue = mapService.interceptRemove(name, oldValue);
            if (oldValue != null) {
                mapStoreDelete(record, dataKey);
            }
            records.remove(dataKey);
        }
    }

    private void removeIndex(Data key) {
        final IndexService indexService = mapContainer.getIndexService();
        if (indexService.hasIndex()) {
            indexService.removeEntryIndex(key);
        }
    }

    public Object evict(Data dataKey) {
        Record record = records.get(dataKey);
        Object oldValue = null;
        try {
            if (record != null) {
                flush(dataKey);
                mapService.interceptRemove(name, record.getValue());
                oldValue = record.getValue();
                records.remove(dataKey);
                removeIndex(dataKey);
            }
        } catch (Exception e) {
            ExceptionUtil.rethrow(e);
        }
        return oldValue;
    }

    public boolean remove(Data dataKey, Object testValue) {
        Record record = records.get(dataKey);
        Object oldValue = null;
        boolean removed = false;
        if (record == null) {
            if (mapContainer.getStore() != null) {
                oldValue = mapContainer.getStore().load(mapService.toObject(dataKey));
            }
            if (oldValue == null)
                return false;
        } else {
            oldValue = record.getValue();
        }
        if (mapService.compare(name, testValue, oldValue)) {
            mapService.interceptRemove(name, oldValue);
            mapStoreDelete(record, dataKey);
            records.remove(dataKey);
            removed = true;
        }
        return removed;
    }

    public Object get(Data dataKey) {
        Record record = records.get(dataKey);
        Object value = null;
        if (record == null) {
            if (mapContainer.getStore() != null) {
                value = mapContainer.getStore().load(mapService.toObject(dataKey));
                if (value != null) {
                    record = mapService.createRecord(name, dataKey, value, -1);
                    records.put(dataKey, record);
                }
                // below is an optimization. if the record does not exist the next get will return null without looking at mapstore
                if (value == null) {
                    record = mapService.createRecord(name, dataKey, null, 100);
                    records.put(dataKey, record);
                }
            }

        } else {
            accessRecord(record);
            value = record.getValue();
        }
        value = mapService.interceptGet(name, value);

        return value;
    }

    public boolean containsKey(Data dataKey) {
        Record record = records.get(dataKey);
        if (record == null) {
            if (mapContainer.getStore() != null) {
                Object value = mapContainer.getStore().load(mapService.toObject(dataKey));
                if (value != null) {
                    record = mapService.createRecord(name, dataKey, value, -1);
                    records.put(dataKey, record);
                }
<<<<<<< HEAD
=======
                // below is an optimization. if the record does not exist the next get will return null without looking at mapstore
                if (value == null) {
                    record = mapService.createRecord(name, dataKey, null, 100);
                    records.put(dataKey, record);
                }
>>>>>>> e5d121a6
            }
        }
        // because of a get optimization (see above), there may be a record with a null value,
        // which means map-store returned null while loading the key.
        return record != null && record.getValue() != null;
    }

    public void put(Map.Entry<Data, Object> entry) {
        Data dataKey = entry.getKey();
        Object value = entry.getValue();
        Record record = records.get(dataKey);
        if (record == null) {
            value = mapService.interceptPut(name, null, value);
            record = mapService.createRecord(name, dataKey, value, -1);
            mapStoreWrite(record, dataKey, value);
            records.put(dataKey, record);
        } else {
            value = mapService.interceptPut(name, record.getValue(), value);
            mapStoreWrite(record, dataKey, value);
            setRecordValue(record, value);
        }
        saveIndex(record);
    }

    public Object put(Data dataKey, Object value, long ttl) {
        Record record = records.get(dataKey);
        Object oldValue = null;
        if (record == null) {
            if (mapContainer.getStore() != null) {
                oldValue = mapContainer.getStore().load(mapService.toObject(dataKey));
            }
            value = mapService.interceptPut(name, null, value);
            record = mapService.createRecord(name, dataKey, value, ttl);
            mapStoreWrite(record, dataKey, value);
            records.put(dataKey, record);
        } else {
            oldValue = record.getValue();
            value = mapService.interceptPut(name, oldValue, value);
            mapStoreWrite(record, dataKey, value);
            setRecordValue(record, value);
            updateTtl(record, ttl);
        }
        saveIndex(record);
        return oldValue;
    }

    public void set(Data dataKey, Object value, long ttl) {
        Record record = records.get(dataKey);
        if (record == null) {
            value = mapService.interceptPut(name, null, value);
            record = mapService.createRecord(name, dataKey, value, ttl);
            mapStoreWrite(record, dataKey, value);
            records.put(dataKey, record);
        } else {
            value = mapService.interceptPut(name, record.getValue(), value);
            mapStoreWrite(record, dataKey, value);
            setRecordValue(record, value);
            updateTtl(record, ttl);
        }
        saveIndex(record);

    }

    public boolean merge(Data dataKey, EntryView mergingEntry, MapMergePolicy mergePolicy) {
        Record record = records.get(dataKey);
        Object newValue = null;
        if (record == null) {
            newValue = mergingEntry.getValue();
            record = mapService.createRecord(name, dataKey, newValue, -1);
            mapStoreWrite(record, dataKey, newValue);
            records.put(dataKey, record);
        } else {
            Object oldValue = record.getValue();
            EntryView existingEntry = new SimpleEntryView(mapService.toObject(record.getKey()), mapService.toObject(record.getValue()), record);
            newValue = mergePolicy.merge(name, mergingEntry, existingEntry);
            if (newValue == null) { // existing entry will be removed
                records.remove(dataKey);
                mapStoreDelete(record, dataKey);
                return true;
            }
            // same with the existing entry so no need to mapstore etc operations.
            if (mapService.compare(name, newValue, oldValue)) {
                return true;
            }
            mapStoreWrite(record, dataKey, newValue);
            if (record instanceof DataRecord)
                ((DataRecord) record).setValue(mapService.toData(newValue));
            else if (record instanceof ObjectRecord)
                ((ObjectRecord) record).setValue(mapService.toObject(newValue));
        }
        saveIndex(record);
        return newValue != null;
    }

    public Object replace(Data dataKey, Object value) {
        Record record = records.get(dataKey);
        Object oldValue = null;
        if (record != null) {
            oldValue = record.getValue();
            value = mapService.interceptPut(name, oldValue, value);
            mapStoreWrite(record, dataKey, value);
            setRecordValue(record, value);
        } else {
            return null;
        }
        saveIndex(record);

        return oldValue;
    }

    public boolean replace(Data dataKey, Object testValue, Object newValue) {
        Record record = records.get(dataKey);
        if (record == null)
            return false;
        if (mapService.compare(name, record.getValue(), testValue)) {
            newValue = mapService.interceptPut(name, record.getValue(), newValue);
            mapStoreWrite(record, dataKey, newValue);
            setRecordValue(record, newValue);
        } else {
            return false;
        }
        saveIndex(record);

        return true;
    }

    public void putTransient(Data dataKey, Object value, long ttl) {
        Record record = records.get(dataKey);
        if (record == null) {
            value = mapService.interceptPut(name, null, value);
            record = mapService.createRecord(name, dataKey, value, ttl);
            records.put(dataKey, record);
        } else {
            value = mapService.interceptPut(name, record.getValue(), value);
            setRecordValue(record, value);
            updateTtl(record, ttl);
        }
    }

    public boolean tryPut(Data dataKey, Object value, long ttl) {
        Record record = records.get(dataKey);
        if (record == null) {
            value = mapService.interceptPut(name, null, value);
            record = mapService.createRecord(name, dataKey, value, ttl);
            mapStoreWrite(record, dataKey, value);
            records.put(dataKey, record);
        } else {
            value = mapService.interceptPut(name, record.getValue(), value);
            mapStoreWrite(record, dataKey, value);
            setRecordValue(record, value);
            updateTtl(record, ttl);
        }
        saveIndex(record);

        return true;
    }

    public Object putIfAbsent(Data dataKey, Object value, long ttl) {
        Record record = records.get(dataKey);
        Object oldValue = null;
        if (record == null) {
            if (mapContainer.getStore() != null) {
                oldValue = mapContainer.getStore().load(mapService.toObject(dataKey));
                if (oldValue != null) {
                    record = mapService.createRecord(name, dataKey, oldValue, -1);
                    records.put(dataKey, record);
                }
            }
        } else {
            accessRecord(record);
            oldValue = record.getValue();
        }
        if (oldValue == null) {
            value = mapService.interceptPut(name, null, value);
            record = mapService.createRecord(name, dataKey, value, ttl);
            mapStoreWrite(record, dataKey, value);
            records.put(dataKey, record);
            updateTtl(record, ttl);
        }
        saveIndex(record);

        return oldValue;
    }

    private void accessRecord(Record record) {
        record.onAccess();
        int maxIdleSeconds = mapContainer.getMapConfig().getMaxIdleSeconds();
        if (maxIdleSeconds > 0) {
            mapService.scheduleIdleEviction(name, record.getKey(), maxIdleSeconds * 1000);
        }
    }

    private void saveIndex(Record record) {
        Data dataKey = record.getKey();
        final IndexService indexService = mapContainer.getIndexService();
        if (indexService.hasIndex()) {
            SerializationService ss = mapService.getSerializationService();
            QueryableEntry queryableEntry = new QueryEntry(ss, dataKey, dataKey, record.getValue());
            indexService.saveEntryIndex(queryableEntry);
        }
    }

    private void mapStoreWrite(Record record, Data key, Object value) {
        if (mapContainer.getStore() != null) {
            long writeDelayMillis = mapContainer.getWriteDelayMillis();
            if (writeDelayMillis <= 0) {
                mapContainer.getStore().store(mapService.toObject(key), mapService.toObject(value));
                if (record != null)
                    record.onStore();
            } else {
                mapService.scheduleMapStoreWrite(name, key, value, writeDelayMillis);
            }
        }
    }

    private void mapStoreDelete(Record record, Data key) {
        removeIndex(key);
        if (mapContainer.getStore() != null) {
            long writeDelayMillis = mapContainer.getWriteDelayMillis();
            if (writeDelayMillis == 0) {
                mapContainer.getStore().delete(mapService.toObject(key));
                if (record != null)
                    record.onStore();
            } else {
                mapService.scheduleMapStoreDelete(name, key, writeDelayMillis);
                toBeRemovedKeys.add(key);
            }
        }
    }

    private void updateTtl(Record record, long ttl) {
        if (ttl > 0) {
            mapService.scheduleTtlEviction(name, record, ttl);
        } else if (ttl == 0) {
            mapContainer.getTtlEvictionScheduler().cancel(record.getKey());
        }

    }

    public void setRecordValue(Record record, Object value) {
        accessRecord(record);
        record.onUpdate();
        if (record instanceof DataRecord)
            ((DataRecord) record).setValue(mapService.toData(value));
        else if (record instanceof ObjectRecord)
            ((ObjectRecord) record).setValue(mapService.toObject(value));
    }
}<|MERGE_RESOLUTION|>--- conflicted
+++ resolved
@@ -391,14 +391,6 @@
                     record = mapService.createRecord(name, dataKey, value, -1);
                     records.put(dataKey, record);
                 }
-<<<<<<< HEAD
-=======
-                // below is an optimization. if the record does not exist the next get will return null without looking at mapstore
-                if (value == null) {
-                    record = mapService.createRecord(name, dataKey, null, 100);
-                    records.put(dataKey, record);
-                }
->>>>>>> e5d121a6
             }
         }
         // because of a get optimization (see above), there may be a record with a null value,
