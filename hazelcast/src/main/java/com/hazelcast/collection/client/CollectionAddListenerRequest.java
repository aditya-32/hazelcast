/*
 * Copyright (c) 2008-2013, Hazelcast, Inc. All Rights Reserved.
 *
 * Licensed under the Apache License, Version 2.0 (the "License");
 * you may not use this file except in compliance with the License.
 * You may obtain a copy of the License at
 *
 * http://www.apache.org/licenses/LICENSE-2.0
 *
 * Unless required by applicable law or agreed to in writing, software
 * distributed under the License is distributed on an "AS IS" BASIS,
 * WITHOUT WARRANTIES OR CONDITIONS OF ANY KIND, either express or implied.
 * See the License for the specific language governing permissions and
 * limitations under the License.
 */

package com.hazelcast.collection.client;

import com.hazelcast.client.*;
import com.hazelcast.collection.CollectionEventFilter;
import com.hazelcast.collection.CollectionPortableHook;
import com.hazelcast.collection.list.ListService;
import com.hazelcast.collection.set.SetService;
import com.hazelcast.core.ItemEvent;
import com.hazelcast.core.ItemListener;
import com.hazelcast.nio.serialization.Data;
import com.hazelcast.nio.serialization.Portable;
import com.hazelcast.nio.serialization.PortableReader;
import com.hazelcast.nio.serialization.PortableWriter;
import com.hazelcast.security.permission.ActionConstants;
import com.hazelcast.security.permission.ListPermission;
import com.hazelcast.security.permission.SetPermission;
import com.hazelcast.spi.EventRegistration;
import com.hazelcast.spi.EventService;
import com.hazelcast.spi.impl.PortableItemEvent;

import java.io.IOException;
import java.security.Permission;

/**
 * @ali 9/4/13
 */
public class CollectionAddListenerRequest extends CallableClientRequest implements Portable, SecureRequest, RetryableRequest {

    private String name;

    private boolean includeValue;

    private String serviceName;

    public CollectionAddListenerRequest() {
    }

    public CollectionAddListenerRequest(String name, boolean includeValue) {
        this.name = name;
        this.includeValue = includeValue;
    }

    @Override
    public Object call() throws Exception {
        final ClientEndpoint endpoint = getEndpoint();
        final ClientEngine clientEngine = getClientEngine();

        ItemListener listener = new ItemListener() {
            @Override
            public void itemAdded(ItemEvent item) {
                send(item);
            }

            @Override
            public void itemRemoved(ItemEvent item) {
                send(item);
            }

            private void send(ItemEvent event){
                if (endpoint.live()){
                    Data item = clientEngine.toData(event.getItem());
                    PortableItemEvent portableItemEvent = new PortableItemEvent(item, event.getEventType(), event.getMember().getUuid());
                    endpoint.sendEvent(portableItemEvent, getCallId());
                }
            }
        };
        final EventService eventService = clientEngine.getEventService();
        final EventRegistration registration = eventService.registerListener(getServiceName(), name, new CollectionEventFilter(includeValue), listener);
        final String registrationId = registration.getId();
        endpoint.setListenerRegistration(getServiceName(), name, registrationId);
        return registrationId;
    }

    @Override
    public String getServiceName() {
        return serviceName;
    }

    public void setServiceName(String serviceName) {
        this.serviceName = serviceName;
    }

    @Override
    public int getFactoryId() {
        return CollectionPortableHook.F_ID;
    }

    @Override
    public int getClassId() {
        return CollectionPortableHook.COLLECTION_ADD_LISTENER;
    }

<<<<<<< HEAD
    public void write(PortableWriter writer) throws IOException {
=======
    @Override
    public void writePortable(PortableWriter writer) throws IOException {
>>>>>>> 708107b9
        writer.writeUTF("n", name);
        writer.writeBoolean("i", includeValue);
        writer.writeUTF("s", serviceName);
    }

<<<<<<< HEAD
    public void read(PortableReader reader) throws IOException {
=======
    @Override
    public void readPortable(PortableReader reader) throws IOException {
>>>>>>> 708107b9
        name = reader.readUTF("n");
        includeValue = reader.readBoolean("i");
        serviceName = reader.readUTF("s");
    }

    @Override
    public Permission getRequiredPermission() {
        if (ListService.SERVICE_NAME.equals(serviceName)){
            return new ListPermission(name, ActionConstants.ACTION_LISTEN);
        } else if (SetService.SERVICE_NAME.equals(serviceName)){
            return new SetPermission(name, ActionConstants.ACTION_LISTEN);
        }
        throw new IllegalArgumentException("No service matched!!!");
    }
}<|MERGE_RESOLUTION|>--- conflicted
+++ resolved
@@ -106,23 +106,13 @@
         return CollectionPortableHook.COLLECTION_ADD_LISTENER;
     }
 
-<<<<<<< HEAD
     public void write(PortableWriter writer) throws IOException {
-=======
-    @Override
-    public void writePortable(PortableWriter writer) throws IOException {
->>>>>>> 708107b9
         writer.writeUTF("n", name);
         writer.writeBoolean("i", includeValue);
         writer.writeUTF("s", serviceName);
     }
 
-<<<<<<< HEAD
     public void read(PortableReader reader) throws IOException {
-=======
-    @Override
-    public void readPortable(PortableReader reader) throws IOException {
->>>>>>> 708107b9
         name = reader.readUTF("n");
         includeValue = reader.readBoolean("i");
         serviceName = reader.readUTF("s");
