--- conflicted
+++ resolved
@@ -85,50 +85,24 @@
                 nodeEngine.getThisAddress(), listener, localOnly);
 
         if (segment.addRegistration(topic, reg)) {
-<<<<<<< HEAD
-            final RegistrationOperation op = new RegistrationOperation(topic, reg);
-            invokeOnOtherNodes(serviceName, op);
-=======
             if (!localOnly) {
-                Collection<MemberImpl> members = nodeEngine.getClusterService().getMemberList();
-                Collection<Future> calls = new ArrayList<Future>(members.size());
-                for (MemberImpl member : members) {
-                    if (!member.localMember()) {
-                        Invocation inv = nodeEngine.getOperationService().createInvocationBuilder(serviceName,
-                                new RegistrationOperation(reg), member.getAddress()).build();
-                        calls.add(inv.invoke());
-                    }
-                }
-                for (Future f : calls) {
-                    try {
-                        f.get(5, TimeUnit.SECONDS);
-                    } catch (InterruptedException ignored) {
-                    } catch (TimeoutException ignored) {
-                    } catch (ExecutionException e) {
-                        throw new HazelcastException(e);
-                    }
-                }
-            }
->>>>>>> a14d98db
+                final RegistrationOperation op = new RegistrationOperation(reg);
+                invokeOnOtherNodes(serviceName, op);
+            }
             return reg;
         } else {
             return null;
         }
     }
 
-<<<<<<< HEAD
     private boolean registerSubscriber(String serviceName, String topic, Registration reg) {
         EventServiceSegment segment = getSegment(serviceName, true);
         return segment.addRegistration(topic, reg);
-=======
-    private String createId(String serviceName) {
-        return serviceName + ":" + UUID.randomUUID().toString();
     }
 
     private boolean handleRegistration(Registration reg) {
         EventServiceSegment segment = getSegment(reg.serviceName, true);
         return segment.addRegistration(reg.topic, reg);
->>>>>>> a14d98db
     }
 
     public void deregisterListener(String serviceName, String topic, String id) {
@@ -551,8 +525,7 @@
         }
     }
 
-<<<<<<< HEAD
-    static class DeregistrationOperation extends AbstractOperation {
+    public static class DeregistrationOperation extends AbstractOperation {
 
         private String topic;
         private String id;
@@ -573,7 +546,26 @@
         @Override
         public Object getResponse() {
             return true;
-=======
+        }
+
+        @Override
+        public boolean returnsResponse() {
+            return true;
+        }
+
+        @Override
+        protected void writeInternal(DataOutput out) throws IOException {
+            out.writeUTF(topic);
+            out.writeUTF(id);
+        }
+
+        @Override
+        protected void readInternal(DataInput in) throws IOException {
+            topic = in.readUTF();
+            id = in.readUTF();
+        }
+    }
+
     public static class PostJoinRegistrationOperation extends AbstractOperation implements JoinOperation {
 
         private Collection<Registration> registrations;
@@ -594,24 +586,15 @@
                     eventService.handleRegistration(reg);
                 }
             }
->>>>>>> a14d98db
         }
 
         @Override
         public boolean returnsResponse() {
-<<<<<<< HEAD
-            return true;
-=======
             return false;
->>>>>>> a14d98db
         }
 
         @Override
         protected void writeInternal(DataOutput out) throws IOException {
-<<<<<<< HEAD
-            out.writeUTF(topic);
-            out.writeUTF(id);
-=======
             super.writeInternal(out);
             int len = registrations != null ? registrations.size() : 0;
             out.writeInt(len);
@@ -620,15 +603,10 @@
                     reg.writeData(out);
                 }
             }
->>>>>>> a14d98db
         }
 
         @Override
         protected void readInternal(DataInput in) throws IOException {
-<<<<<<< HEAD
-            topic = in.readUTF();
-            id = in.readUTF();
-=======
             super.readInternal(in);
             int len = in.readInt();
             if (len > 0) {
@@ -639,7 +617,7 @@
                     reg.readData(in);
                 }
             }
->>>>>>> a14d98db
-        }
-    }
+        }
+    }
+
 }