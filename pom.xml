--- conflicted
+++ resolved
@@ -96,11 +96,7 @@
         <!-- we want to remain java 1.6 compatible -->
         <java.version>1.6</java.version>
 
-<<<<<<< HEAD
         <hazelcast.version>3.7-SNAPSHOT</hazelcast.version>
-=======
-        <hazelcast.version>3.6.1</hazelcast.version>
->>>>>>> 65939574
 
         <maven.findbugs.plugin.version>3.0.0</maven.findbugs.plugin.version>
         <maven.checkstyle.plugin.version>2.12</maven.checkstyle.plugin.version>
