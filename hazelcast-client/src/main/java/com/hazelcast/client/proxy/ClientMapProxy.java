/*
 * Copyright (c) 2008-2013, Hazelcast, Inc. All Rights Reserved.
 *
 * Licensed under the Apache License, Version 2.0 (the "License");
 * you may not use this file except in compliance with the License.
 * You may obtain a copy of the License at
 *
 * http://www.apache.org/licenses/LICENSE-2.0
 *
 * Unless required by applicable law or agreed to in writing, software
 * distributed under the License is distributed on an "AS IS" BASIS,
 * WITHOUT WARRANTIES OR CONDITIONS OF ANY KIND, either express or implied.
 * See the License for the specific language governing permissions and
 * limitations under the License.
 */

package com.hazelcast.client.proxy;

import com.hazelcast.client.nearcache.ClientNearCache;
import com.hazelcast.client.nearcache.ClientNearCacheType;
import com.hazelcast.client.spi.ClientProxy;
import com.hazelcast.client.spi.EventHandler;
import com.hazelcast.client.spi.impl.ClientCallFuture;
import com.hazelcast.config.NearCacheConfig;
import com.hazelcast.core.*;
import com.hazelcast.map.*;
import com.hazelcast.map.client.*;
import com.hazelcast.monitor.LocalMapStats;
import com.hazelcast.nio.serialization.Data;
import com.hazelcast.query.PagingPredicate;
import com.hazelcast.query.PagingPredicateAccessor;
import com.hazelcast.query.Predicate;
import com.hazelcast.spi.impl.PortableEntryEvent;
<<<<<<< HEAD
import com.hazelcast.util.ExceptionUtil;
import com.hazelcast.util.IterationType;
import com.hazelcast.util.QueryResultSet;
import com.hazelcast.util.ThreadUtil;
import com.hazelcast.util.executor.DelegatingFuture;
=======
import com.hazelcast.util.*;
>>>>>>> 708107b9

import java.util.*;
import java.util.concurrent.Future;
import java.util.concurrent.TimeUnit;
import java.util.concurrent.atomic.AtomicBoolean;

/**
 * @author mdogan 5/17/13
 */
public final class ClientMapProxy<K, V> extends ClientProxy implements IMap<K, V> {

    private final String name;
    private volatile ClientNearCache<Data> nearCache;
    private final AtomicBoolean nearCacheInitialized = new AtomicBoolean();

    public ClientMapProxy(String serviceName, String name) {
        super(serviceName, name);
        this.name = name;
    }

    @Override
    public boolean containsKey(Object key) {
        Data keyData = toData(key);
        MapContainsKeyRequest request = new MapContainsKeyRequest(name, keyData);
        Boolean result = invoke(request, keyData);
        return result;
    }

    @Override
    public boolean containsValue(Object value) {
        Data valueData = toData(value);
        MapContainsValueRequest request = new MapContainsValueRequest(name, valueData);
        Boolean result = invoke(request);
        return result;
    }

    @Override
    public V get(Object key) {
        initNearCache();

        final Data keyData = toData(key);
        if (nearCache != null) {
            Object cached = nearCache.get(keyData);
            if (cached != null) {
                if (cached.equals(ClientNearCache.NULL_OBJECT)) {
                    return null;
                }
                return (V) cached;
            }
        }
        MapGetRequest request = new MapGetRequest(name, keyData);
        final V result = invoke(request, keyData);
        if (nearCache != null) {
            nearCache.put(keyData, result);
        }
        return result;
    }

    @Override
    public V put(K key, V value) {
        return put(key, value, -1, null);
    }

    @Override
    public V remove(Object key) {
        final Data keyData = toData(key);
        MapRemoveRequest request = new MapRemoveRequest(name, keyData, ThreadUtil.getThreadId());
        return invoke(request, keyData);
    }

    @Override
    public boolean remove(Object key, Object value) {
        final Data keyData = toData(key);
        final Data valueData = toData(value);
        MapRemoveIfSameRequest request = new MapRemoveIfSameRequest(name, keyData, valueData, ThreadUtil.getThreadId());
        Boolean result = invoke(request, keyData);
        return result;
    }

    @Override
    public void delete(Object key) {
        final Data keyData = toData(key);
        MapDeleteRequest request = new MapDeleteRequest(name, keyData, ThreadUtil.getThreadId());
        invoke(request, keyData);
    }

    @Override
    public void flush() {
        MapFlushRequest request = new MapFlushRequest(name);
        invoke(request);
    }

    @Override
    public Future<V> getAsync(final K key) {
        final Data keyData = toData(key);
        final MapGetRequest request = new MapGetRequest(name, keyData);
        try {
            final Future future = getContext().getInvocationService().invokeOnKeyOwner(request, keyData);
            return new DelegatingFuture<V>(future, getContext().getSerializationService());
        } catch (Exception e) {
            throw ExceptionUtil.rethrow(e);
        }
    }

    @Override
    public Future<V> putAsync(final K key, final V value) {
        return putAsync(key, value, -1, null);
    }

    @Override
    public Future<V> putAsync(final K key, final V value, final long ttl, final TimeUnit timeunit) {
        final Data keyData = toData(key);
        final Data valueData = toData(value);
        MapPutRequest request = new MapPutRequest(name, keyData, valueData, ThreadUtil.getThreadId(), getTimeInMillis(ttl, timeunit));
        try {
            final Future future = getContext().getInvocationService().invokeOnKeyOwner(request, keyData);
            return new DelegatingFuture<V>(future, getContext().getSerializationService());
        } catch (Exception e) {
            throw ExceptionUtil.rethrow(e);
        }
    }

    @Override
    public Future<V> removeAsync(final K key) {
        final Data keyData = toData(key);
        MapRemoveRequest request = new MapRemoveRequest(name, keyData, ThreadUtil.getThreadId());
        try {
            final Future future = getContext().getInvocationService().invokeOnKeyOwner(request, keyData);
            return new DelegatingFuture<V>(future, getContext().getSerializationService());
        } catch (Exception e) {
            throw ExceptionUtil.rethrow(e);
        }
    }

    @Override
    public boolean tryRemove(K key, long timeout, TimeUnit timeunit) {
        final Data keyData = toData(key);
        MapTryRemoveRequest request = new MapTryRemoveRequest(name, keyData, ThreadUtil.getThreadId(), timeunit.toMillis(timeout));
        Boolean result = invoke(request, keyData);
        return result;
    }

    @Override
    public boolean tryPut(K key, V value, long timeout, TimeUnit timeunit) {
        final Data keyData = toData(key);
        final Data valueData = toData(value);
        MapTryPutRequest request = new MapTryPutRequest(name, keyData, valueData, ThreadUtil.getThreadId(), timeunit.toMillis(timeout));
        Boolean result = invoke(request, keyData);
        return result;
    }

    @Override
    public V put(K key, V value, long ttl, TimeUnit timeunit) {
        final Data keyData = toData(key);
        final Data valueData = toData(value);
        MapPutRequest request = new MapPutRequest(name, keyData, valueData, ThreadUtil.getThreadId(), getTimeInMillis(ttl, timeunit));
        return invoke(request, keyData);
    }

    @Override
    public void putTransient(K key, V value, long ttl, TimeUnit timeunit) {
        final Data keyData = toData(key);
        final Data valueData = toData(value);
        MapPutTransientRequest request = new MapPutTransientRequest(name, keyData, valueData, ThreadUtil.getThreadId(), getTimeInMillis(ttl, timeunit));
        invoke(request);
    }

    @Override
    public V putIfAbsent(K key, V value) {
        return putIfAbsent(key, value, -1, null);
    }

    @Override
    public V putIfAbsent(K key, V value, long ttl, TimeUnit timeunit) {
        final Data keyData = toData(key);
        final Data valueData = toData(value);
        MapPutIfAbsentRequest request = new MapPutIfAbsentRequest(name, keyData, valueData, ThreadUtil.getThreadId(), getTimeInMillis(ttl, timeunit));
        return invoke(request, keyData);
    }

    @Override
    public boolean replace(K key, V oldValue, V newValue) {
        final Data keyData = toData(key);
        final Data oldValueData = toData(oldValue);
        final Data newValueData = toData(newValue);
        MapReplaceIfSameRequest request = new MapReplaceIfSameRequest(name, keyData, oldValueData, newValueData, ThreadUtil.getThreadId());
        Boolean result = invoke(request, keyData);
        return result;
    }

    @Override
    public V replace(K key, V value) {
        final Data keyData = toData(key);
        final Data valueData = toData(value);
        MapReplaceRequest request = new MapReplaceRequest(name, keyData, valueData, ThreadUtil.getThreadId());
        return invoke(request, keyData);
    }

    @Override
    public void set(K key, V value, long ttl, TimeUnit timeunit) {
        final Data keyData = toData(key);
        final Data valueData = toData(value);
        MapSetRequest request = new MapSetRequest(name, keyData, valueData, ThreadUtil.getThreadId(), getTimeInMillis(ttl, timeunit));
        invoke(request, keyData);
    }

    @Override
    public void lock(K key) {
        final Data keyData = toData(key);
        MapLockRequest request = new MapLockRequest(name, keyData, ThreadUtil.getThreadId());
        invoke(request, keyData);
    }

    @Override
    public void lock(K key, long leaseTime, TimeUnit timeUnit) {
        final Data keyData = toData(key);
        MapLockRequest request = new MapLockRequest(name, keyData, ThreadUtil.getThreadId(), getTimeInMillis(leaseTime, timeUnit), -1);
        invoke(request, keyData);
    }

    @Override
    public boolean isLocked(K key) {
        final Data keyData = toData(key);
        MapIsLockedRequest request = new MapIsLockedRequest(name, keyData);
        Boolean result = invoke(request, keyData);
        return result;
    }

    @Override
    public boolean tryLock(K key) {
        try {
            return tryLock(key, 0, null);
        } catch (InterruptedException e) {
            return false;
        }
    }

    @Override
    public boolean tryLock(K key, long time, TimeUnit timeunit) throws InterruptedException {
        final Data keyData = toData(key);
        MapLockRequest request = new MapLockRequest(name, keyData, ThreadUtil.getThreadId(), Long.MAX_VALUE, getTimeInMillis(time, timeunit));
        Boolean result = invoke(request, keyData);
        return result;
    }

    @Override
    public void unlock(K key) {
        final Data keyData = toData(key);
        MapUnlockRequest request = new MapUnlockRequest(name, keyData, ThreadUtil.getThreadId(), false);
        invoke(request, keyData);
    }

    @Override
    public void forceUnlock(K key) {
        final Data keyData = toData(key);
        MapUnlockRequest request = new MapUnlockRequest(name, keyData, ThreadUtil.getThreadId(), true);
        invoke(request, keyData);
    }

    @Override
    public String addLocalEntryListener(EntryListener<K, V> listener) {
        throw new UnsupportedOperationException("Locality is ambiguous for client!!!");
    }

    @Override
    public String addLocalEntryListener(EntryListener<K, V> listener, Predicate<K, V> predicate, boolean includeValue) {
        throw new UnsupportedOperationException("Locality is ambiguous for client!!!");
    }

    @Override
    public String addLocalEntryListener(EntryListener<K, V> listener, Predicate<K, V> predicate, K key, boolean includeValue) {
        throw new UnsupportedOperationException("Locality is ambiguous for client!!!");
    }

    public String addInterceptor(MapInterceptor interceptor) {
        MapAddInterceptorRequest request = new MapAddInterceptorRequest(name, interceptor);
        return invoke(request);
    }

    @Override
    public void removeInterceptor(String id) {
        MapRemoveInterceptorRequest request = new MapRemoveInterceptorRequest(name, id);
        invoke(request);
    }

    @Override
    public String addEntryListener(EntryListener<K, V> listener, boolean includeValue) {
        MapAddEntryListenerRequest request = new MapAddEntryListenerRequest(name, includeValue);
        EventHandler<PortableEntryEvent> handler = createHandler(listener, includeValue);
        return listen(request, handler);
    }

    @Override
    public boolean removeEntryListener(String id) {
        final MapRemoveEntryListenerRequest request = new MapRemoveEntryListenerRequest(name, id);
        return stopListening(request, id);
    }

    @Override
    public String addEntryListener(EntryListener<K, V> listener, K key, boolean includeValue) {
        final Data keyData = toData(key);
        MapAddEntryListenerRequest request = new MapAddEntryListenerRequest(name, keyData, includeValue);
        EventHandler<PortableEntryEvent> handler = createHandler(listener, includeValue);
        return listen(request, keyData, handler);
    }

    @Override
    public String addEntryListener(EntryListener<K, V> listener, Predicate<K, V> predicate, K key, boolean includeValue) {
        final Data keyData = toData(key);
        MapAddEntryListenerRequest request = new MapAddEntryListenerRequest(name, keyData, includeValue, predicate);
        EventHandler<PortableEntryEvent> handler = createHandler(listener, includeValue);
        return listen(request, keyData, handler);
    }

    @Override
    public String addEntryListener(EntryListener<K, V> listener, Predicate<K, V> predicate, boolean includeValue) {
        MapAddEntryListenerRequest request = new MapAddEntryListenerRequest(name, null, includeValue, predicate);
        EventHandler<PortableEntryEvent> handler = createHandler(listener, includeValue);
        return listen(request, null, handler);
    }

    @Override
    public EntryView<K, V> getEntryView(K key) {
        final Data keyData = toData(key);
        MapGetEntryViewRequest request = new MapGetEntryViewRequest(name, keyData);
        SimpleEntryView entryView = invoke(request, keyData);
        if (entryView == null) {
            return null;
        }
        final Data value = (Data) entryView.getValue();
        entryView.setKey(key);
        entryView.setValue(toObject(value));
        return entryView;
    }

    @Override
    public boolean evict(K key) {
        final Data keyData = toData(key);
        MapEvictRequest request = new MapEvictRequest(name, keyData, ThreadUtil.getThreadId());
        Boolean result = invoke(request);
        return result;
    }

    @Override
    public Set<K> keySet() {
        MapKeySetRequest request = new MapKeySetRequest(name);
        MapKeySet mapKeySet = invoke(request);
        Set<Data> keySetData = mapKeySet.getKeySet();
        Set<K> keySet = new HashSet<K>(keySetData.size());
        for (Data data : keySetData) {
            final K key = toObject(data);
            keySet.add(key);
        }
        return keySet;
    }

    @Override
    public Map<K, V> getAll(Set<K> keys) {
        Set keySet = new HashSet(keys.size());
        for (Object key : keys) {
            keySet.add(toData(key));
        }
        MapGetAllRequest request = new MapGetAllRequest(name, keySet);
        MapEntrySet mapEntrySet = invoke(request);
        Map<K, V> result = new HashMap<K, V>();
        Set<Entry<Data, Data>> entrySet = mapEntrySet.getEntrySet();
        for (Entry<Data, Data> dataEntry : entrySet) {
            result.put((K) toObject(dataEntry.getKey()), (V) toObject(dataEntry.getValue()));
        }
        return result;
    }

    @Override
    public Collection<V> values() {
        MapValuesRequest request = new MapValuesRequest(name);
        MapValueCollection mapValueCollection = invoke(request);
        Collection<Data> collectionData = mapValueCollection.getValues();
        Collection<V> collection = new ArrayList<V>(collectionData.size());
        for (Data data : collectionData) {
            final V value = toObject(data);
            collection.add(value);
        }
        return collection;
    }

    @Override
    public Set<Entry<K, V>> entrySet() {
        MapEntrySetRequest request = new MapEntrySetRequest(name);
        MapEntrySet result = invoke(request);
        Set<Entry<K, V>> entrySet = new HashSet<Entry<K, V>>();
        Set<Entry<Data, Data>> entries = result.getEntrySet();
        for (Entry<Data, Data> dataEntry : entries) {
            Data keyData = dataEntry.getKey();
            Data valueData = dataEntry.getValue();
            K key = toObject(keyData);
            V value = toObject(valueData);
            entrySet.add(new AbstractMap.SimpleEntry<K, V>(key, value));
        }
        return entrySet;
    }

    @Override
    public Set<K> keySet(Predicate predicate) {
        PagingPredicate pagingPredicate = null;
        if (predicate instanceof PagingPredicate) {
            pagingPredicate = (PagingPredicate) predicate;
            pagingPredicate.setIterationType(IterationType.KEY);

            if (pagingPredicate.getPage() > 0 && pagingPredicate.getAnchor() == null) {
                pagingPredicate.previousPage();
                keySet(pagingPredicate);
                pagingPredicate.nextPage();
            }
        }
        MapQueryRequest request = new MapQueryRequest(name, predicate, IterationType.KEY);
        QueryResultSet result = invoke(request);
        List<K> keyList = new ArrayList<K>(result.size());
        for (Object data : result) {
            K key = toObject((Data) data);
            keyList.add(key);
        }
        if (pagingPredicate != null) {
            Collections.sort(keyList, SortingUtil.newComparator(pagingPredicate.getComparator()));
            if (keyList.size() > pagingPredicate.getPageSize()) {
                keyList = keyList.subList(0, pagingPredicate.getPageSize());
            }
            Object anchor = null;
            if (keyList.size() != 0) {
                anchor = keyList.get(keyList.size()-1);
            }
            PagingPredicateAccessor.setPagingPredicateAnchor(pagingPredicate, new AbstractMap.SimpleImmutableEntry(anchor, null));
        }
        return new HashSet<K>(keyList);
    }

    @Override
    public Set<Entry<K, V>> entrySet(Predicate predicate) {
        PagingPredicate pagingPredicate = null;
        if (predicate instanceof PagingPredicate) {
            pagingPredicate = (PagingPredicate) predicate;
            pagingPredicate.setIterationType(IterationType.ENTRY);

            if (pagingPredicate.getPage() > 0 && pagingPredicate.getAnchor() == null) {
                pagingPredicate.previousPage();
                entrySet(pagingPredicate);
                pagingPredicate.nextPage();
            }
        }

        MapQueryRequest request = new MapQueryRequest(name, predicate, IterationType.ENTRY);
        QueryResultSet result = invoke(request);
        Set entrySet;
        if (pagingPredicate == null) {
            entrySet = new HashSet<Entry<K, V>>(result.size());
        } else {
            entrySet = new SortedQueryResultSet(pagingPredicate.getComparator(), IterationType.ENTRY, pagingPredicate.getPageSize());
        }
        for (Object data : result) {
            AbstractMap.SimpleImmutableEntry<Data, Data> dataEntry = (AbstractMap.SimpleImmutableEntry<Data, Data>) data;
            K key = toObject(dataEntry.getKey());
            V value = toObject(dataEntry.getValue());
            entrySet.add(new AbstractMap.SimpleEntry<K, V>(key, value));
        }
        if (pagingPredicate != null) {
            PagingPredicateAccessor.setPagingPredicateAnchor(pagingPredicate, ((SortedQueryResultSet) entrySet).last());
        }
        return entrySet;
    }

    @Override
    public Collection<V> values(Predicate predicate) {
        PagingPredicate pagingPredicate = null;
        if (predicate instanceof PagingPredicate) {
            pagingPredicate = (PagingPredicate) predicate;
            pagingPredicate.setIterationType(IterationType.VALUE);

            if (pagingPredicate.getPage() > 0 && pagingPredicate.getAnchor() == null) {
                pagingPredicate.previousPage();
                values(pagingPredicate);
                pagingPredicate.nextPage();
            }
        }
        MapQueryRequest request = new MapQueryRequest(name, predicate, IterationType.VALUE);
        QueryResultSet result = invoke(request);
        List<V> values = new ArrayList<V>(result.size());
        for (Object data : result) {
            V value = toObject((Data) data);
            values.add(value);
        }
        if (pagingPredicate != null) {
            Collections.sort(values, SortingUtil.newComparator(pagingPredicate.getComparator()));
            if (values.size() > pagingPredicate.getPageSize()) {
                values = values.subList(0, pagingPredicate.getPageSize());
            }
            Object anchor = null;
            if (values.size() != 0) {
                anchor = values.get(values.size()-1);
            }
            PagingPredicateAccessor.setPagingPredicateAnchor(pagingPredicate, new AbstractMap.SimpleImmutableEntry(null, anchor));
        }
        return values;
    }

    @Override
    public Set<K> localKeySet() {
        throw new UnsupportedOperationException("Locality is ambiguous for client!!!");
    }

    @Override
    public Set<K> localKeySet(Predicate predicate) {
        throw new UnsupportedOperationException("Locality is ambiguous for client!!!");
    }

    @Override
    public void addIndex(String attribute, boolean ordered) {
        MapAddIndexRequest request = new MapAddIndexRequest(name, attribute, ordered);
        invoke(request);
    }

    @Override
    public LocalMapStats getLocalMapStats() {
        throw new UnsupportedOperationException("Locality is ambiguous for client!!!");
    }

    @Override
    public Object executeOnKey(K key, EntryProcessor entryProcessor) {
        final Data keyData = toData(key);
        MapExecuteOnKeyRequest request = new MapExecuteOnKeyRequest(name, entryProcessor, keyData);
        return invoke(request, keyData);
    }

<<<<<<< HEAD
    public void submitToKey(K key, EntryProcessor entryProcessor,final ExecutionCallback callback) {
        final Data keyData = toData(key);
        final MapExecuteOnKeyRequest request = new MapExecuteOnKeyRequest(name, entryProcessor, keyData);
        try {
            final ClientCallFuture future = (ClientCallFuture)getContext().getInvocationService().invokeOnKeyOwner(request, keyData);
            future.andThen(callback);
        } catch (Exception e) {
            throw ExceptionUtil.rethrow(e);
        }
=======
    @Override
    public void submitToKey(K key, EntryProcessor entryProcessor, final ExecutionCallback callback) {
        final Data keyData = toData(key);
        final MapExecuteOnKeyRequest request = new MapExecuteOnKeyRequest(name, entryProcessor, keyData);

        getContext().getExecutionService().submit(new Callable<V>() {
            public V call() throws Exception {
                try {
                    V result = invoke(request, keyData);
                    callback.onResponse(result);
                    return result;
                } catch (Exception e) {
                    callback.onFailure(e);
                    throw (e);
                }
            }
        });
>>>>>>> 708107b9
    }

    public Future submitToKey(K key, EntryProcessor entryProcessor) {
        final Data keyData = toData(key);
        final MapExecuteOnKeyRequest request = new MapExecuteOnKeyRequest(name, entryProcessor, keyData);
<<<<<<< HEAD
        try {
            final Future future = getContext().getInvocationService().invokeOnKeyOwner(request, keyData);
            return new DelegatingFuture(future, getContext().getSerializationService());
        } catch (Exception e) {
            throw ExceptionUtil.rethrow(e);
        }
=======

        return getContext().getExecutionService().submit(new Callable<V>() {
            public V call() throws Exception {
                return invoke(request, keyData);
            }
        });
>>>>>>> 708107b9
    }

    @Override
    public Map<K, Object> executeOnEntries(EntryProcessor entryProcessor) {
        MapExecuteOnAllKeysRequest request = new MapExecuteOnAllKeysRequest(name, entryProcessor);
        MapEntrySet entrySet = invoke(request);
        Map<K, Object> result = new HashMap<K, Object>();
        for (Entry<Data, Data> dataEntry : entrySet.getEntrySet()) {
            final Data keyData = dataEntry.getKey();
            final Data valueData = dataEntry.getValue();
            K key = toObject(keyData);
            result.put(key, toObject(valueData));
        }
        return result;
    }

    @Override
    public Map<K, Object> executeOnEntries(EntryProcessor entryProcessor, Predicate predicate) {
        MapExecuteWithPredicateRequest request = new MapExecuteWithPredicateRequest(name, entryProcessor, predicate);
        MapEntrySet entrySet = invoke(request);
        Map<K, Object> result = new HashMap<K, Object>();
        for (Entry<Data, Data> dataEntry : entrySet.getEntrySet()) {
            final Data keyData = dataEntry.getKey();
            final Data valueData = dataEntry.getValue();
            K key = toObject(keyData);
            result.put(key, toObject(valueData));
        }
        return result;
    }
    @Override
    public Map<K, Object> executeOnKeys(Set<K> keys, EntryProcessor entryProcessor) {
        Set<Data> dataKeys = new HashSet<Data>(keys.size());
        for(K key : keys)
        {
            dataKeys.add(toData(key));
        }

        MapExecuteOnKeysRequest request = new MapExecuteOnKeysRequest(name,entryProcessor,dataKeys);
        MapEntrySet entrySet = invoke(request);
        Map<K, Object> result = new HashMap<K, Object>();
        for (Entry<Data, Data> dataEntry : entrySet.getEntrySet()) {
            final Data keyData = dataEntry.getKey();
            final Data valueData = dataEntry.getValue();
            K key = toObject(keyData);
            result.put(key, toObject(valueData));
        }
        return result;

    }

    @Override
    public void set(K key, V value) {
        set(key, value, -1, null);
    }

    @Override
    public int size() {
        MapSizeRequest request = new MapSizeRequest(name);
        Integer result = invoke(request);
        return result;
    }

    @Override
    public boolean isEmpty() {
        return size() == 0;
    }

    @Override
    public void putAll(Map<? extends K, ? extends V> m) {
        MapEntrySet entrySet = new MapEntrySet();
        for (Entry<? extends K, ? extends V> entry : m.entrySet()) {
            entrySet.add(new AbstractMap.SimpleImmutableEntry<Data, Data>(toData(entry.getKey()), toData(entry.getValue())));
        }
        MapPutAllRequest request = new MapPutAllRequest(name, entrySet);
        invoke(request);
    }

    @Override
    public void clear() {
        MapClearRequest request = new MapClearRequest(name);
        invoke(request);
    }

    @Override
    protected void onDestroy() {
        if (nearCache != null) {
            nearCache.destroy();
        }
    }

    protected long getTimeInMillis(final long time, final TimeUnit timeunit) {
        return timeunit != null ? timeunit.toMillis(time) : time;
    }

    private EventHandler<PortableEntryEvent> createHandler(final EntryListener<K, V> listener, final boolean includeValue) {
        return new EventHandler<PortableEntryEvent>() {
            public void handle(PortableEntryEvent event) {
                V value = null;
                V oldValue = null;
                if (includeValue) {
                    value = toObject(event.getValue());
                    oldValue = toObject(event.getOldValue());
                }
                K key = toObject(event.getKey());
                Member member = getContext().getClusterService().getMember(event.getUuid());
                EntryEvent<K, V> entryEvent = new EntryEvent<K, V>(name, member,
                        event.getEventType().getType(), key, oldValue, value);
                switch (event.getEventType()) {
                    case ADDED:
                        listener.entryAdded(entryEvent);
                        break;
                    case REMOVED:
                        listener.entryRemoved(entryEvent);
                        break;
                    case UPDATED:
                        listener.entryUpdated(entryEvent);
                        break;
                    case EVICTED:
                        listener.entryEvicted(entryEvent);
                        break;
                }
            }
        };
    }

    private void initNearCache() {
        if (nearCacheInitialized.compareAndSet(false, true)) {
            final NearCacheConfig nearCacheConfig = getContext().getClientConfig().getNearCacheConfig(name);
            if (nearCacheConfig == null) {
                return;
            }
            ClientNearCache<Data> _nearCache = new ClientNearCache<Data>(
                    name, ClientNearCacheType.Map, getContext(), nearCacheConfig);
            nearCache = _nearCache;
        }
    }

}<|MERGE_RESOLUTION|>--- conflicted
+++ resolved
@@ -31,15 +31,8 @@
 import com.hazelcast.query.PagingPredicateAccessor;
 import com.hazelcast.query.Predicate;
 import com.hazelcast.spi.impl.PortableEntryEvent;
-<<<<<<< HEAD
-import com.hazelcast.util.ExceptionUtil;
-import com.hazelcast.util.IterationType;
-import com.hazelcast.util.QueryResultSet;
-import com.hazelcast.util.ThreadUtil;
+import com.hazelcast.util.*;
 import com.hazelcast.util.executor.DelegatingFuture;
-=======
-import com.hazelcast.util.*;
->>>>>>> 708107b9
 
 import java.util.*;
 import java.util.concurrent.Future;
@@ -137,7 +130,7 @@
         final Data keyData = toData(key);
         final MapGetRequest request = new MapGetRequest(name, keyData);
         try {
-            final Future future = getContext().getInvocationService().invokeOnKeyOwner(request, keyData);
+            final CompletableFuture future = getContext().getInvocationService().invokeOnKeyOwner(request, keyData);
             return new DelegatingFuture<V>(future, getContext().getSerializationService());
         } catch (Exception e) {
             throw ExceptionUtil.rethrow(e);
@@ -155,7 +148,7 @@
         final Data valueData = toData(value);
         MapPutRequest request = new MapPutRequest(name, keyData, valueData, ThreadUtil.getThreadId(), getTimeInMillis(ttl, timeunit));
         try {
-            final Future future = getContext().getInvocationService().invokeOnKeyOwner(request, keyData);
+            final CompletableFuture future = getContext().getInvocationService().invokeOnKeyOwner(request, keyData);
             return new DelegatingFuture<V>(future, getContext().getSerializationService());
         } catch (Exception e) {
             throw ExceptionUtil.rethrow(e);
@@ -167,7 +160,7 @@
         final Data keyData = toData(key);
         MapRemoveRequest request = new MapRemoveRequest(name, keyData, ThreadUtil.getThreadId());
         try {
-            final Future future = getContext().getInvocationService().invokeOnKeyOwner(request, keyData);
+            final CompletableFuture future = getContext().getInvocationService().invokeOnKeyOwner(request, keyData);
             return new DelegatingFuture<V>(future, getContext().getSerializationService());
         } catch (Exception e) {
             throw ExceptionUtil.rethrow(e);
@@ -571,7 +564,6 @@
         return invoke(request, keyData);
     }
 
-<<<<<<< HEAD
     public void submitToKey(K key, EntryProcessor entryProcessor,final ExecutionCallback callback) {
         final Data keyData = toData(key);
         final MapExecuteOnKeyRequest request = new MapExecuteOnKeyRequest(name, entryProcessor, keyData);
@@ -581,45 +573,17 @@
         } catch (Exception e) {
             throw ExceptionUtil.rethrow(e);
         }
-=======
-    @Override
-    public void submitToKey(K key, EntryProcessor entryProcessor, final ExecutionCallback callback) {
+    }
+
+    public Future submitToKey(K key, EntryProcessor entryProcessor) {
         final Data keyData = toData(key);
         final MapExecuteOnKeyRequest request = new MapExecuteOnKeyRequest(name, entryProcessor, keyData);
-
-        getContext().getExecutionService().submit(new Callable<V>() {
-            public V call() throws Exception {
-                try {
-                    V result = invoke(request, keyData);
-                    callback.onResponse(result);
-                    return result;
-                } catch (Exception e) {
-                    callback.onFailure(e);
-                    throw (e);
-                }
-            }
-        });
->>>>>>> 708107b9
-    }
-
-    public Future submitToKey(K key, EntryProcessor entryProcessor) {
-        final Data keyData = toData(key);
-        final MapExecuteOnKeyRequest request = new MapExecuteOnKeyRequest(name, entryProcessor, keyData);
-<<<<<<< HEAD
         try {
-            final Future future = getContext().getInvocationService().invokeOnKeyOwner(request, keyData);
+            final CompletableFuture future = getContext().getInvocationService().invokeOnKeyOwner(request, keyData);
             return new DelegatingFuture(future, getContext().getSerializationService());
         } catch (Exception e) {
             throw ExceptionUtil.rethrow(e);
         }
-=======
-
-        return getContext().getExecutionService().submit(new Callable<V>() {
-            public V call() throws Exception {
-                return invoke(request, keyData);
-            }
-        });
->>>>>>> 708107b9
     }
 
     @Override
