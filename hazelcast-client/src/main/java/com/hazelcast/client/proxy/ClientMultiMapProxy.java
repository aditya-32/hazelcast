/*
 * Copyright (c) 2008-2013, Hazelcast, Inc. All Rights Reserved.
 *
 * Licensed under the Apache License, Version 2.0 (the "License");
 * you may not use this file except in compliance with the License.
 * You may obtain a copy of the License at
 *
 * http://www.apache.org/licenses/LICENSE-2.0
 *
 * Unless required by applicable law or agreed to in writing, software
 * distributed under the License is distributed on an "AS IS" BASIS,
 * WITHOUT WARRANTIES OR CONDITIONS OF ANY KIND, either express or implied.
 * See the License for the specific language governing permissions and
 * limitations under the License.
 */

package com.hazelcast.client.proxy;

import com.hazelcast.client.spi.ClientProxy;
import com.hazelcast.client.spi.EventHandler;
import com.hazelcast.core.EntryEvent;
import com.hazelcast.core.EntryListener;
import com.hazelcast.core.HazelcastException;
import com.hazelcast.core.HazelcastInstance;
import com.hazelcast.core.ICompletableFuture;
import com.hazelcast.core.MapEvent;
import com.hazelcast.core.Member;
import com.hazelcast.core.MultiMap;
import com.hazelcast.mapreduce.Collator;
import com.hazelcast.mapreduce.CombinerFactory;
import com.hazelcast.mapreduce.Job;
import com.hazelcast.mapreduce.JobTracker;
import com.hazelcast.mapreduce.KeyValueSource;
import com.hazelcast.mapreduce.Mapper;
import com.hazelcast.mapreduce.MappingJob;
import com.hazelcast.mapreduce.ReducerFactory;
import com.hazelcast.mapreduce.ReducingSubmittableJob;
import com.hazelcast.mapreduce.aggregation.Aggregation;
import com.hazelcast.mapreduce.aggregation.Supplier;
import com.hazelcast.monitor.LocalMultiMapStats;
import com.hazelcast.multimap.operations.client.AddEntryListenerRequest;
import com.hazelcast.multimap.operations.client.ClearRequest;
import com.hazelcast.multimap.operations.client.ContainsEntryRequest;
import com.hazelcast.multimap.operations.client.CountRequest;
import com.hazelcast.multimap.operations.client.EntrySetRequest;
import com.hazelcast.multimap.operations.client.GetAllRequest;
import com.hazelcast.multimap.operations.client.KeySetRequest;
import com.hazelcast.multimap.operations.client.MultiMapIsLockedRequest;
import com.hazelcast.multimap.operations.client.MultiMapLockRequest;
import com.hazelcast.multimap.operations.client.MultiMapUnlockRequest;
import com.hazelcast.multimap.operations.client.PortableEntrySetResponse;
import com.hazelcast.multimap.operations.client.PutRequest;
import com.hazelcast.multimap.operations.client.RemoveAllRequest;
import com.hazelcast.multimap.operations.client.RemoveEntryListenerRequest;
import com.hazelcast.multimap.operations.client.RemoveRequest;
import com.hazelcast.multimap.operations.client.SizeRequest;
import com.hazelcast.multimap.operations.client.ValuesRequest;
import com.hazelcast.nio.serialization.Data;
import com.hazelcast.spi.impl.PortableCollection;
import com.hazelcast.spi.impl.PortableEntryEvent;
import com.hazelcast.util.ThreadUtil;
import com.hazelcast.util.ValidationUtil;

import java.util.AbstractMap;
import java.util.ArrayList;
import java.util.Collection;
import java.util.HashSet;
import java.util.Map;
import java.util.Set;
import java.util.concurrent.TimeUnit;

import static com.hazelcast.util.ValidationUtil.isNotNull;
import static com.hazelcast.util.ValidationUtil.shouldBePositive;

/**
 * @author ali 5/19/13
 */
public class ClientMultiMapProxy<K, V> extends ClientProxy implements MultiMap<K, V> {

    private final String name;

    public ClientMultiMapProxy(String instanceName, String serviceName, String name) {
        super(instanceName, serviceName, name);
        this.name = name;
    }

    public boolean put(K key, V value) {
        Data keyData = toData(key);
        Data valueData = toData(value);
        PutRequest request = new PutRequest(name, keyData, valueData, -1, ThreadUtil.getThreadId());
        Boolean result = invoke(request, keyData);
        return result;
    }

    public Collection<V> get(K key) {
        Data keyData = toData(key);
        GetAllRequest request = new GetAllRequest(name, keyData);
        PortableCollection result = invoke(request, keyData);
        return toObjectCollection(result, true);
    }

    public boolean remove(Object key, Object value) {
        Data keyData = toData(key);
        Data valueData = toData(value);
        RemoveRequest request = new RemoveRequest(name, keyData, valueData, ThreadUtil.getThreadId());
        Boolean result = invoke(request, keyData);
        return result;
    }

    public Collection<V> remove(Object key) {
        Data keyData = toData(key);
        RemoveAllRequest request = new RemoveAllRequest(name, keyData, ThreadUtil.getThreadId());
        PortableCollection result = invoke(request, keyData);
        return toObjectCollection(result, true);
    }

    public Set<K> localKeySet() {
        throw new UnsupportedOperationException("Locality for client is ambiguous");
    }

    public Set<K> keySet() {
        KeySetRequest request = new KeySetRequest(name);
        PortableCollection result = invoke(request);
        return (Set) toObjectCollection(result, false);
    }

    public Collection<V> values() {
        ValuesRequest request = new ValuesRequest(name);
        PortableCollection result = invoke(request);
        return toObjectCollection(result, true);
    }

    public Set<Map.Entry<K, V>> entrySet() {
        EntrySetRequest request = new EntrySetRequest(name);
        PortableEntrySetResponse result = invoke(request);
        Set<Map.Entry> dataEntrySet = result.getEntrySet();
        Set<Map.Entry<K, V>> entrySet = new HashSet<Map.Entry<K, V>>(dataEntrySet.size());
        for (Map.Entry entry : dataEntrySet) {
            Object key = toObject((Data) entry.getKey());
            Object val = toObject((Data) entry.getValue());
            entrySet.add(new AbstractMap.SimpleEntry(key, val));
        }
        return entrySet;
    }

    public boolean containsKey(K key) {
        Data keyData = toData(key);
        ContainsEntryRequest request = new ContainsEntryRequest(name, keyData, null);
        Boolean result = invoke(request, keyData);
        return result;
    }

    public boolean containsValue(Object value) {
        Data valueData = toData(value);
        ContainsEntryRequest request = new ContainsEntryRequest(name, null, valueData);
        Boolean result = invoke(request);
        return result;
    }

    public boolean containsEntry(K key, V value) {
        Data keyData = toData(key);
        Data valueData = toData(value);
        ContainsEntryRequest request = new ContainsEntryRequest(name, keyData, valueData);
        Boolean result = invoke(request, keyData);
        return result;
    }

    public int size() {
        SizeRequest request = new SizeRequest(name);
        Integer result = invoke(request);
        return result;
    }

    public void clear() {
        ClearRequest request = new ClearRequest(name);
        invoke(request);
    }

    public int valueCount(K key) {
        Data keyData = toData(key);
        CountRequest request = new CountRequest(name, keyData);
        Integer result = invoke(request, keyData);
        return result;
    }

    public String addLocalEntryListener(EntryListener<K, V> listener) {
        throw new UnsupportedOperationException("Locality for client is ambiguous");
    }

    public String addEntryListener(EntryListener<K, V> listener, boolean includeValue) {
        isNotNull(listener, "listener");
        AddEntryListenerRequest request = new AddEntryListenerRequest(name, null, includeValue);
        EventHandler<PortableEntryEvent> handler = createHandler(listener, includeValue);
        return listen(request, handler);
    }

    public boolean removeEntryListener(String registrationId) {
        final RemoveEntryListenerRequest request = new RemoveEntryListenerRequest(name, registrationId);
        return stopListening(request, registrationId);
    }

    public String addEntryListener(EntryListener<K, V> listener, K key, boolean includeValue) {
        final Data keyData = toData(key);
        AddEntryListenerRequest request = new AddEntryListenerRequest(name, keyData, includeValue);
        EventHandler<PortableEntryEvent> handler = createHandler(listener, includeValue);
        return listen(request, keyData, handler);
    }

    public void lock(K key) {
        final Data keyData = toData(key);
        MultiMapLockRequest request = new MultiMapLockRequest(keyData, ThreadUtil.getThreadId(), name);
        invoke(request, keyData);
    }

    public void lock(K key, long leaseTime, TimeUnit timeUnit) {
        shouldBePositive(leaseTime, "leaseTime");
        final Data keyData = toData(key);
        MultiMapLockRequest request = new MultiMapLockRequest(keyData, ThreadUtil.getThreadId(),
                getTimeInMillis(leaseTime, timeUnit), -1, name);
        invoke(request, keyData);
    }

    public boolean isLocked(K key) {
        final Data keyData = toData(key);
        final MultiMapIsLockedRequest request = new MultiMapIsLockedRequest(keyData, name);
        final Boolean result = invoke(request, keyData);
        return result;
    }

    public boolean tryLock(K key) {
        try {
            return tryLock(key, 0, null);
        } catch (InterruptedException e) {
            return false;
        }
    }

    public boolean tryLock(K key, long time, TimeUnit timeunit) throws InterruptedException {
        final Data keyData = toData(key);
        MultiMapLockRequest request = new MultiMapLockRequest(keyData, ThreadUtil.getThreadId(),
                Long.MAX_VALUE, getTimeInMillis(time, timeunit), name);
        Boolean result = invoke(request, keyData);
        return result;
    }

    public void unlock(K key) {
        final Data keyData = toData(key);
        MultiMapUnlockRequest request = new MultiMapUnlockRequest(keyData, ThreadUtil.getThreadId(), name);
        invoke(request, keyData);
    }

    public void forceUnlock(K key) {
        final Data keyData = toData(key);
        MultiMapUnlockRequest request = new MultiMapUnlockRequest(keyData, ThreadUtil.getThreadId(), true, name);
        invoke(request, keyData);
    }

    public LocalMultiMapStats getLocalMultiMapStats() {
        throw new UnsupportedOperationException("Locality is ambiguous for client!!!");
    }

    @Override
    public <SuppliedValue, Result> Result aggregate(Supplier<K, V, SuppliedValue> supplier,
                                                    Aggregation<K, SuppliedValue, Result> aggregation) {

        HazelcastInstance hazelcastInstance = getContext().getHazelcastInstance();
        JobTracker jobTracker = hazelcastInstance.getJobTracker("hz::aggregation-multimap-" + getName());
        return aggregate(supplier, aggregation, jobTracker);
    }

    @Override
    public <SuppliedValue, Result> Result aggregate(Supplier<K, V, SuppliedValue> supplier,
                                                    Aggregation<K, SuppliedValue, Result> aggregation,
                                                    JobTracker jobTracker) {

        try {
            ValidationUtil.isNotNull(jobTracker, "jobTracker");
            KeyValueSource<K, V> keyValueSource = KeyValueSource.fromMultiMap(this);
            Job<K, V> job = jobTracker.newJob(keyValueSource);
            Mapper mapper = aggregation.getMapper(supplier);
            CombinerFactory combinerFactory = aggregation.getCombinerFactory();
            ReducerFactory reducerFactory = aggregation.getReducerFactory();
            Collator collator = aggregation.getCollator();

            MappingJob mappingJob = job.mapper(mapper);
            ReducingSubmittableJob reducingJob;
            if (combinerFactory != null) {
                reducingJob = mappingJob.combiner(combinerFactory).reducer(reducerFactory);
            } else {
                reducingJob = mappingJob.reducer(reducerFactory);
            }

            ICompletableFuture<Result> future = reducingJob.submit(collator);
            return future.get();
        } catch (Exception e) {
            throw new HazelcastException(e);
        }
    }

    protected void onDestroy() {
    }

    private Collection toObjectCollection(PortableCollection result, boolean list) {
        Collection<Data> coll = result.getCollection();
        Collection collection;
        if (list) {
            collection = new ArrayList(coll == null ? 0 : coll.size());
        } else {
            collection = new HashSet(coll == null ? 0 : coll.size());
        }
        if (coll == null) {
            return collection;
        }
        for (Data data : coll) {
            collection.add(toObject(data));
        }
        return collection;
    }

    protected long getTimeInMillis(final long time, final TimeUnit timeunit) {
        return timeunit != null ? timeunit.toMillis(time) : time;
    }

    private EventHandler<PortableEntryEvent> createHandler(final EntryListener<K, V> listener, final boolean includeValue) {
        return new EventHandler<PortableEntryEvent>() {
            public void handle(PortableEntryEvent event) {
                Member member = getContext().getClusterService().getMember(event.getUuid());
                switch (event.getEventType()) {
                    case ADDED:
                        listener.entryAdded(createEntryEvent(event, member));
                        break;
                    case REMOVED:
                        listener.entryRemoved(createEntryEvent(event, member));
                        break;
                    case CLEAR_ALL:
                        listener.mapCleared(createMapEvent(event, member));
                        break;
                    default:
                        throw new IllegalArgumentException("Not a known event type " + event.getEventType());
                }
            }
<<<<<<< HEAD

            private MapEvent createMapEvent(PortableEntryEvent event, Member member) {
                return new MapEvent(name, member, event.getEventType().getType(), event.getNumberOfAffectedEntries());
            }

            private EntryEvent<K, V> createEntryEvent(PortableEntryEvent event, Member member) {
                V value = null;
                V oldValue = null;
                if (includeValue) {
                    value = toObject(event.getValue());
                    oldValue = toObject(event.getOldValue());
                }
                K key = toObject(event.getKey());
                return new EntryEvent<K, V>(name, member,
                        event.getEventType().getType(), key, oldValue, value);
            }

=======
>>>>>>> 7a465b7f
            @Override
            public void onListenerRegister() {
            }
        };
    }

    @Override
    public String toString() {
        return "MultiMap{" + "name='" + getName() + '\'' + '}';
    }
}<|MERGE_RESOLUTION|>--- conflicted
+++ resolved
@@ -339,7 +339,6 @@
                         throw new IllegalArgumentException("Not a known event type " + event.getEventType());
                 }
             }
-<<<<<<< HEAD
 
             private MapEvent createMapEvent(PortableEntryEvent event, Member member) {
                 return new MapEvent(name, member, event.getEventType().getType(), event.getNumberOfAffectedEntries());
@@ -357,8 +356,6 @@
                         event.getEventType().getType(), key, oldValue, value);
             }
 
-=======
->>>>>>> 7a465b7f
             @Override
             public void onListenerRegister() {
             }
